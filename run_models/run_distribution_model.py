# -*- coding: utf-8 -*-
"""
Created on: 07/12/2021
Updated on:

Original author: Ben Taylor
Last update made by:
Other updates made by:

File purpose:

"""
# Built-Ins
import os
import sys
#import numpy as np
#import pandas as pd

from typing import Tuple

# Third Party

# Local Imports
sys.path.append("..")
import normits_demand as nd

from normits_demand import constants
from normits_demand import converters
from normits_demand.models import DistributionModel
from normits_demand.pathing.distribution_model import DistributionModelArgumentBuilder


# ## CONSTANTS ## #
# Trip end import args
notem_iteration_name = '9.6'
tour_props_version = 'v%s' % notem_iteration_name

notem_export_home = r"I:\NorMITs Demand\NoTEM"
tram_export_home = r"I:\NorMITs Demand\Tram"
<<<<<<< HEAD
cache_path = "C:/PW/TfN/dm_cache"

# Distribution running args
base_year = 2018
scenario = consts.SC01_JAM
dm_iteration_name = '9.3.3'
=======
# cache_path = "E:/dm_cache"

# Distribution running args
base_year = 2018
scenario = nd.Scenario.SC01_JAM
dm_iteration_name = '9.3.4'
>>>>>>> 8c3a72be
dm_import_home = r"I:\NorMITs Demand\import"
dm_export_home = r"I:\NorMITs Demand\Distribution Model"

# General constants
INIT_PARAMS_BASE = '{trip_origin}_{zoning}_{area}_init_params_{seg}.csv'
REDUCE_SEG_BASE_NAME = '{te_model_name}_{trip_origin}_output_reduced'
SUBSET_SEG_BASE_NAME = '{te_model_name}_{trip_origin}_output_wday'

# TODO(BT): KLUDGE. INPUTS SHOULDN'T NEED THIS!!
TARGET_TLD_MULTIPLIER = constants.MILES_TO_KM


def main():
    mode = nd.Mode.CAR
    # mode = nd.Mode.BUS
    # mode = nd.Mode.TRAIN
    # mode = nd.Mode.TRAM

    # Running params
    use_tram = True

    calibrate_params = False

    run_hb = True
    run_nhb = False

    run_all = False
    run_upper_model = False
    run_lower_model = False
    run_pa_matrix_reports = True
    run_pa_to_od = False
    run_od_matrix_reports = False
    compile_to_assignment = False

    if mode == nd.Mode.CAR:
        # Define zoning systems
        upper_zoning_system = nd.get_zoning_system('msoa')
        lower_zoning_system = nd.get_zoning_system('noham')
        compile_zoning_system = None

        # Define cost arguments
        intrazonal_cost_infill = 0.5

        # Define segmentations for trip ends and running
        if use_tram:
            hb_agg_seg = nd.get_segmentation_level('hb_p_m7')
            nhb_agg_seg = nd.get_segmentation_level('tms_nhb_p_m7_tp_wday')
        else:
            hb_agg_seg = nd.get_segmentation_level('hb_p_m')
            nhb_agg_seg = nd.get_segmentation_level('tms_nhb_p_m_tp_wday')
        hb_running_seg = nd.get_segmentation_level('hb_p_m_car')
        nhb_running_seg = nd.get_segmentation_level('tms_nhb_p_m_tp_wday_car')

        # Define segments
        hb_seg_name = 'p_m'
        nhb_seg_name = 'p_m_tp'

        # Define target tld dirs
        target_tld_version = 'v1'
        geo_constraint_type = 'trip_OD'

        upper_calibration_area = 'gb'
        upper_calibration_bands = 'dm_highway_bands'
        upper_target_tld_dir = os.path.join(geo_constraint_type, upper_calibration_bands)
        upper_hb_target_tld_dir = os.path.join(upper_target_tld_dir, 'hb_p_m')
        upper_nhb_target_tld_dir = os.path.join(upper_target_tld_dir, 'nhb_p_m_tp')
        upper_model_method = nd.DistributionMethod.GRAVITY
        upper_calibration_zones_fname = None
        upper_calibration_areas = upper_calibration_area
        upper_calibration_naming = None

        # upper_model_method = nd.DistributionMethod.FURNESS3D
        # upper_calibration_zones_fname = 'noham_north_other_rows.pbz2'
        # upper_calibration_areas = {1: 'north', 2: 'gb'}
        # upper_calibration_naming = {1: 'north', 2: 'other'}

        lower_calibration_area = 'north_and_mids'
        lower_calibration_bands = 'dm_highway_bands'
        lower_target_tld_dir = os.path.join(geo_constraint_type, lower_calibration_bands)
        lower_hb_target_tld_dir = os.path.join(lower_target_tld_dir, 'hb_p_m')
        lower_nhb_target_tld_dir = os.path.join(lower_target_tld_dir, 'nhb_p_m_tp')
        lower_model_method = nd.DistributionMethod.GRAVITY
        lower_calibration_zones_fname = None
        lower_calibration_areas = lower_calibration_area
        lower_calibration_naming = None

        gm_cost_function = nd.BuiltInCostFunction.LOG_NORMAL.get_cost_function()

        gravity_kwargs = {
            'cost_function': gm_cost_function,
            'target_convergence': 0.9,
            'grav_max_iters': 100,
            'furness_max_iters': 3000,
            'furness_tol': 0.1,
            'calibrate_params': calibrate_params,
            'estimate_init_params': False,
            'use_perceived_factors': True,
        }

        # Args only work for upper atm!
        furness3d_kwargs = {
            'target_convergence': 0.9,
            'outer_max_iters': 50,
            'furness_max_iters': 3000,
            'furness_tol': 0.1,
            'calibrate': True,
        }

        # Choose the correct kwargs
        gravity = (nd.DistributionMethod.GRAVITY, gravity_kwargs)
        furness3d = (nd.DistributionMethod.FURNESS3D, furness3d_kwargs)
        choice = [gravity, furness3d]

        upper_model_kwargs = [x[1].copy() for x in choice if x[0] == upper_model_method][0]
        lower_model_kwargs = [x[1].copy() for x in choice if x[0] == lower_model_method][0]

    elif mode == nd.Mode.BUS:
        # Define zoning systems
        upper_zoning_system = nd.get_zoning_system('msoa')
        lower_zoning_system = nd.get_zoning_system('noham')
        compile_zoning_system = None

        # Define cost arguments
        intrazonal_cost_infill = 0.5

        # Define segmentations for trip ends and running
        if use_tram:
            hb_agg_seg = nd.get_segmentation_level('hb_p_m7')
            nhb_agg_seg = nd.get_segmentation_level('tms_nhb_p_m7_tp_wday')
        else:
            hb_agg_seg = nd.get_segmentation_level('hb_p_m')
            nhb_agg_seg = nd.get_segmentation_level('tms_nhb_p_m_tp_wday')
        hb_running_seg = nd.get_segmentation_level('hb_p_m_bus')
        nhb_running_seg = nd.get_segmentation_level('tms_nhb_p_m_tp_wday_bus')

        # Define segments
        hb_seg_name = 'p_m'
        nhb_seg_name = 'p_m_tp'

        # Define target tld dirs
        target_tld_version = 'v1'
        geo_constraint_type = 'trip_OD'

        # Define kwargs for the distribution tiers
        upper_calibration_area = 'gb'
        upper_calibration_bands = 'dm_highway_bands'
        upper_target_tld_dir = os.path.join(geo_constraint_type, upper_calibration_bands)
        upper_hb_target_tld_dir = os.path.join(upper_target_tld_dir, 'hb_p_m')
        upper_nhb_target_tld_dir = os.path.join(upper_target_tld_dir, 'nhb_p_m_tp')
        upper_model_method = nd.DistributionMethod.GRAVITY
        upper_calibration_zones_fname = None
        upper_calibration_areas = upper_calibration_area
        upper_calibration_naming = None

        lower_calibration_area = 'north_and_mids'
        lower_calibration_bands = 'dm_highway_bands'
        lower_target_tld_dir = os.path.join(geo_constraint_type, lower_calibration_bands)
        lower_hb_target_tld_dir = os.path.join(lower_target_tld_dir, 'hb_p_m')
        lower_nhb_target_tld_dir = os.path.join(lower_target_tld_dir, 'nhb_p_m_tp')
        lower_model_method = nd.DistributionMethod.GRAVITY
        lower_calibration_zones_fname = None
        lower_calibration_areas = lower_calibration_area
        lower_calibration_naming = None

        gm_cost_function = nd.BuiltInCostFunction.LOG_NORMAL.get_cost_function()

        gravity_kwargs = {
            'cost_function': gm_cost_function,
            'target_convergence': 0.9,
            'grav_max_iters': 100,
            'furness_max_iters': 3000,
            'furness_tol': 0.1,
            'calibrate_params': calibrate_params,
            'estimate_init_params': False,
            'use_perceived_factors': True,
        }

        # Args only work for upper atm!
        furness3d_kwargs = {
            'target_convergence': 0.9,
            'outer_max_iters': 50,
            'furness_max_iters': 3000,
            'furness_tol': 0.1,
            'calibrate': True,
        }

        # Choose the correct kwargs
        gravity = (nd.DistributionMethod.GRAVITY, gravity_kwargs)
        furness3d = (nd.DistributionMethod.FURNESS3D, furness3d_kwargs)
        choice = [gravity, furness3d]

        upper_model_kwargs = [x[1].copy() for x in choice if x[0] == upper_model_method][0]
        lower_model_kwargs = [x[1].copy() for x in choice if x[0] == lower_model_method][0]

    elif mode == nd.Mode.TRAIN:
        # Define zoning systems
        upper_zoning_system = nd.get_zoning_system('msoa')
        lower_zoning_system = nd.get_zoning_system('msoa')
        compile_zoning_system = nd.get_zoning_system('norms')

        # Define cost arguments
        intrazonal_cost_infill = 0.5

        # Define segmentations for trip ends and running
        if use_tram:
            hb_agg_seg = nd.get_segmentation_level('hb_p_m7_ca')
            nhb_agg_seg = nd.get_segmentation_level('tms_nhb_p_m7_ca_tp_wday')
        else:
            hb_agg_seg = nd.get_segmentation_level('hb_p_m_ca')
            nhb_agg_seg = nd.get_segmentation_level('tms_nhb_p_m_ca_tp_wday')
        hb_running_seg = nd.get_segmentation_level('hb_p_m_ca_rail')
        nhb_running_seg = nd.get_segmentation_level('tms_nhb_p_m_ca_tp_wday_rail')

        # Define segments
        hb_seg_name = 'p_m_ca'
        nhb_seg_name = 'p_m_ca_tp'

        # Define target tld dirs
        target_tld_version = 'v1'
        geo_constraint_type = 'trip_OD'

        # Define kwargs for the distribution tiers
        upper_calibration_area = 'gb'
        upper_calibration_bands = 'dm_gb_rail_bands'
        upper_target_tld_dir = os.path.join(geo_constraint_type, upper_calibration_bands)
        upper_hb_target_tld_dir = os.path.join(upper_target_tld_dir, 'hb_p_m_ca')
        upper_nhb_target_tld_dir = os.path.join(upper_target_tld_dir, 'nhb_p_m_ca_tp')
        upper_model_method = nd.DistributionMethod.GRAVITY
        upper_calibration_zones_fname = None
        upper_calibration_areas = upper_calibration_area
        upper_calibration_naming = None

        lower_calibration_area = 'north_and_mids'
        lower_calibration_bands = 'dm_north_rail_bands'
        lower_target_tld_dir = os.path.join(geo_constraint_type, lower_calibration_bands)
        lower_hb_target_tld_dir = os.path.join(lower_target_tld_dir, 'hb_p_m_ca')
        lower_nhb_target_tld_dir = os.path.join(lower_target_tld_dir, 'nhb_p_m_ca_tp')
        lower_model_method = nd.DistributionMethod.GRAVITY
        lower_calibration_zones_fname = None
        lower_calibration_areas = lower_calibration_area
        lower_calibration_naming = None

        gm_cost_function = nd.BuiltInCostFunction.LOG_NORMAL.get_cost_function()

        gravity_kwargs = {
            'cost_function': gm_cost_function,
            'target_convergence': 0.9,
            'grav_max_iters': 100,
            'furness_max_iters': 3000,
            'furness_tol': 0.1,
            'calibrate_params': calibrate_params,
            'estimate_init_params': False,
            'use_perceived_factors': True,
        }

        # Args only work for upper atm!
        furness3d_kwargs = {
            'target_convergence': 0.9,
            'outer_max_iters': 50,
            'furness_max_iters': 3000,
            'furness_tol': 0.1,
            'calibrate': True,
        }

        # Choose the correct kwargs
        gravity = (nd.DistributionMethod.GRAVITY, gravity_kwargs)
        furness3d = (nd.DistributionMethod.FURNESS3D, furness3d_kwargs)
        choice = [gravity, furness3d]

        upper_model_kwargs = [x[1].copy() for x in choice if x[0] == upper_model_method][0]
        lower_model_kwargs = [x[1].copy() for x in choice if x[0] == lower_model_method][0]

    elif mode == nd.Mode.TRAM:
        # Define zoning systems
        upper_zoning_system = nd.get_zoning_system('msoa')
        lower_zoning_system = None
        compile_zoning_system = None

        # Define cost arguments
        intrazonal_cost_infill = 0.5

        # Define segmentations for trip ends and running
        if use_tram:
            hb_agg_seg = nd.get_segmentation_level('hb_p_m7')
            nhb_agg_seg = nd.get_segmentation_level('tms_nhb_p_m7_tp_wday')
        else:
            hb_agg_seg = nd.get_segmentation_level('hb_p_m')
            nhb_agg_seg = nd.get_segmentation_level('tms_nhb_p_m_tp_wday')
        hb_running_seg = nd.get_segmentation_level('hb_p_m_tram')
        nhb_running_seg = nd.get_segmentation_level('tms_nhb_p_m_tp_wday_tram')

        # Define segments
        hb_seg_name = 'p_m'
        nhb_seg_name = 'p_m_tp'

        # Define target tld dirs
        target_tld_version = 'v1'
        geo_constraint_type = 'trip_OD'

        # Define kwargs for the distribution tiers
        upper_calibration_area = 'north_and_mids'
        upper_calibration_bands = 'dm_highway_bands'
        upper_target_tld_dir = os.path.join(geo_constraint_type, upper_calibration_bands)
        upper_hb_target_tld_dir = os.path.join(upper_target_tld_dir, 'hb_p_m')
        upper_nhb_target_tld_dir = os.path.join(upper_target_tld_dir, 'nhb_p_m_tp')
        upper_model_method = nd.DistributionMethod.GRAVITY
        upper_calibration_zones_fname = 'msoa_individual_tram_zones.pbz2'
        upper_calibration_areas = {x: 'north_and_mids' for x in [1, 2, 3]}
        upper_calibration_naming = {1: 'manchester', 2: 'sheffield', 3: 'tyne_and_wear'}

        lower_calibration_area = None
        lower_model_method = None
        lower_calibration_zones_fname = None
        lower_calibration_areas = None
        lower_calibration_naming = None
        lower_hb_target_tld_dir = None
        lower_nhb_target_tld_dir = None

        gm_cost_function = nd.BuiltInCostFunction.LOG_NORMAL.get_cost_function()

        gravity_kwargs = {
            'cost_function': gm_cost_function,
            'target_convergence': 0.9,
            'grav_max_iters': 100,
            'furness_max_iters': 3000,
            'furness_tol': 0.1,
            'calibrate_params': calibrate_params,
            'estimate_init_params': False,
            'use_perceived_factors': True,
        }

        # Args only work for upper atm!
        furness3d_kwargs = {
            'target_convergence': 0.9,
            'outer_max_iters': 50,
            'furness_max_iters': 3000,
            'furness_tol': 0.1,
            'calibrate': True,
        }

        # Choose the correct kwargs
        gravity = (nd.DistributionMethod.GRAVITY, gravity_kwargs)
        furness3d = (nd.DistributionMethod.FURNESS3D, furness3d_kwargs)
        choice = [gravity, furness3d]

        upper_model_kwargs = [x[1].copy() for x in choice if x[0] == upper_model_method][0]
        if lower_model_method is not None:
            lower_model_kwargs = [x[1].copy() for x in choice if x[0] == lower_model_method][0]
        else:
            lower_model_kwargs = None
    else:
        raise ValueError(
            "Don't know what mode %s is!" % mode.value
        )

    # ## SETUP TRIP END ARGS ## #
    kwargs = {
        'output_zoning': upper_zoning_system,
        'base_year': base_year,
        'scenario': scenario,
        'notem_iteration_name': notem_iteration_name,
        'time_format': nd.core.TimeFormat.AVG_DAY,
    }
    if use_tram:
        trip_end_getter = converters.TramToDistributionModel(
            export_home=tram_export_home,
            **kwargs,
        )
        te_model_name = 'tram'
    else:
        trip_end_getter = converters.NoTEMToDistributionModel(
            export_home=notem_export_home,
            **kwargs,
        )
        te_model_name = 'notem'

    # ## BUILD ARGUMENTS ## #
    if lower_zoning_system is not None:
        lower_running_zones = lower_zoning_system.internal_zones
    else:
        lower_running_zones = None

    if compile_zoning_system is not None:
        tour_props_zoning_name = compile_zoning_system.name
    elif lower_zoning_system is not None:
        tour_props_zoning_name = lower_zoning_system.name
    else:
        tour_props_zoning_name = upper_zoning_system.name

    # arg builder
    dmab_kwargs = {
        'year': base_year,
        'import_home': dm_import_home,
        'running_mode': mode,
        'target_tld_version': target_tld_version,
        'upper_zoning_system': upper_zoning_system,
        'upper_running_zones': upper_zoning_system.unique_zones,
        'upper_model_method': upper_model_method,
        'upper_model_kwargs': upper_model_kwargs,
        'upper_calibration_zones_fname': upper_calibration_zones_fname,
        'upper_calibration_areas': upper_calibration_areas,
        'upper_calibration_naming': upper_calibration_naming,
        'lower_zoning_system': lower_zoning_system,
        'lower_running_zones': lower_running_zones,
        'lower_model_method': lower_model_method,
        'lower_model_kwargs': lower_model_kwargs,
        'lower_calibration_zones_fname': lower_calibration_zones_fname,
        'lower_calibration_areas': lower_calibration_areas,
        'lower_calibration_naming': lower_calibration_naming,
        'tour_props_version': tour_props_version,
        'tour_props_zoning_name': tour_props_zoning_name,
        'init_params_cols': gm_cost_function.parameter_names,
        'intrazonal_cost_infill': intrazonal_cost_infill,
        'target_tld_min_max_multiplier': TARGET_TLD_MULTIPLIER,
    }

    distributor_kwargs = {'cost_name': 'Distance', 'cost_units': 'KM'}

    # Distribution model
    dm_kwargs = {
        'iteration_name': dm_iteration_name,
        'upper_model_method': upper_model_method,
        'upper_distributor_kwargs': distributor_kwargs,
        'lower_model_method': lower_model_method,
        'lower_distributor_kwargs': distributor_kwargs,
        'export_home': dm_export_home,
        'process_count': -2,
    }

    # Init params fnames
    upper_kwargs = {'zoning': upper_zoning_system.name, 'area': upper_calibration_area}
    hb_kwargs = {'trip_origin': 'hb', 'seg': hb_seg_name}
    nhb_kwargs = {'trip_origin': 'nhb', 'seg': nhb_seg_name}

    hb_upper_init_params_fname = INIT_PARAMS_BASE.format(**hb_kwargs, **upper_kwargs)
    nhb_upper_init_params_fname = INIT_PARAMS_BASE.format(**nhb_kwargs, **upper_kwargs)

    if lower_zoning_system is not None:
        lower_kwargs = {'zoning': lower_zoning_system.name, 'area': lower_calibration_area}
        hb_lower_init_params_fname = INIT_PARAMS_BASE.format(**hb_kwargs, **lower_kwargs)
        nhb_lower_init_params_fname = INIT_PARAMS_BASE.format(**nhb_kwargs, **lower_kwargs)
    else:
        lower_kwargs = None
        hb_lower_init_params_fname = None
        nhb_lower_init_params_fname = None

    # ## RUN THE MODEL ## #
    if run_hb:
        trip_origin = 'hb'

        # Build the trip end kwargs
        subset_name = SUBSET_SEG_BASE_NAME.format(
            trip_origin=trip_origin,
            te_model_name=te_model_name,
        )
        trip_end_kwargs = {
            'reduce_segmentation': None,
            'subset_segmentation': nd.get_segmentation_level(subset_name),
            'aggregation_segmentation': hb_agg_seg,
            'modal_segmentation': hb_running_seg,
        }

        arg_builder = DistributionModelArgumentBuilder(
            trip_origin=trip_origin,
            trip_end_getter=trip_end_getter,
            trip_end_kwargs=trip_end_kwargs,
            running_segmentation=hb_running_seg,
            upper_init_params_fname=hb_upper_init_params_fname,
            lower_init_params_fname=hb_lower_init_params_fname,
            upper_target_tld_dir=upper_hb_target_tld_dir,
            lower_target_tld_dir=lower_hb_target_tld_dir,
            **dmab_kwargs,
        )

        hb_distributor = DistributionModel(
            arg_builder=arg_builder,
            compile_zoning_system=compile_zoning_system,
            **dm_kwargs,
            **arg_builder.build_distribution_model_init_args(),
        )

        hb_distributor.run(
            run_all=run_all,
            run_upper_model=run_upper_model,
            run_lower_model=run_lower_model,
            run_pa_matrix_reports=run_pa_matrix_reports,
            run_pa_to_od=run_pa_to_od,
            run_od_matrix_reports=run_od_matrix_reports,
        )

    if run_nhb:
        trip_origin = 'nhb'

        # Build the trip end kwargs
        kwargs = {'trip_origin': trip_origin, 'te_model_name': te_model_name}
        subset_name = SUBSET_SEG_BASE_NAME.format(**kwargs)
        reduce_name = REDUCE_SEG_BASE_NAME.format(**kwargs)
        trip_end_kwargs = {
            'reduce_segmentation': nd.get_segmentation_level(reduce_name),
            'subset_segmentation': nd.get_segmentation_level(subset_name),
            'aggregation_segmentation': hb_agg_seg,
            'modal_segmentation': hb_running_seg,
        }

        arg_builder = DistributionModelArgumentBuilder(
            trip_origin=trip_origin,
            trip_end_getter=trip_end_getter,
            trip_end_kwargs=trip_end_kwargs,
            running_segmentation=nhb_running_seg,
            upper_init_params_fname=nhb_upper_init_params_fname,
            lower_init_params_fname=nhb_lower_init_params_fname,
            upper_target_tld_dir=upper_nhb_target_tld_dir,
            lower_target_tld_dir=lower_nhb_target_tld_dir,
            **dmab_kwargs,
        )

        nhb_distributor = DistributionModel(
            arg_builder=arg_builder,
            compile_zoning_system=compile_zoning_system,
            **dm_kwargs,
            **arg_builder.build_distribution_model_init_args(),
        )

        nhb_distributor.run(
            run_all=run_all,
            run_upper_model=run_upper_model,
            run_lower_model=run_lower_model,
            run_pa_matrix_reports=run_pa_matrix_reports,
            run_pa_to_od=run_pa_to_od,
            run_od_matrix_reports=run_od_matrix_reports,
        )

    # TODO(BT): Move this into Matrix tools!
    #  Fudged to get this to work for now. Handle this better!
    if compile_to_assignment:
        if 'hb_distributor' in locals():
            hb_distributor.compile_to_assignment_format()
        elif 'nhb_distributor' in locals():
            nhb_distributor.compile_to_assignment_format()
        else:
            trip_origin = 'hb'
            arg_builder = DistributionModelArgumentBuilder(
                trip_origin=trip_origin,
                trip_end_getter=trip_end_getter,
                trip_end_kwargs=dict(),
                running_segmentation=hb_running_seg,
                upper_init_params_fname=hb_upper_init_params_fname,
                lower_init_params_fname=hb_lower_init_params_fname,
                upper_target_tld_dir=upper_hb_target_tld_dir,
                lower_target_tld_dir=lower_hb_target_tld_dir,
                **dmab_kwargs,
            )

            hb_distributor = DistributionModel(
                arg_builder=arg_builder,
                compile_zoning_system=compile_zoning_system,
                **dm_kwargs,
                **arg_builder.build_distribution_model_init_args(),
            )

            hb_distributor.compile_to_assignment_format()


<<<<<<< HEAD
def build_trip_ends(use_tram,
                    zoning_system,
                    mode,
                    hb_agg_seg,
                    hb_running_seg,
                    nhb_agg_seg,
                    nhb_running_seg,
                    ):
    if use_tram:
        tram = nd.pathing.TramExportPaths(
            path_years=[base_year],
            scenario=scenario,
            iteration_name=notem_iteration_name,
            export_home=tram_export_home,
        )
        hb_productions_path = tram.hb_production.export_paths.notem_segmented[base_year]
        hb_attractions_path = tram.hb_attraction.export_paths.notem_segmented[base_year]
        nhb_productions_path = tram.nhb_production.export_paths.notem_segmented[base_year]
        nhb_attractions_path = tram.nhb_attraction.export_paths.notem_segmented[base_year]

        base_fname = "%s_%s_%s.pkl"
        hbp_path = os.path.join(cache_path, base_fname % ('hbp_tram', zoning_system.name, mode.value))
        hba_path = os.path.join(cache_path, base_fname % ('hba_tram', zoning_system.name, mode.value))
        nhbp_path = os.path.join(cache_path, base_fname % ('nhbp_tram', zoning_system.name, mode.value))
        nhba_path = os.path.join(cache_path, base_fname % ('nhba_tram', zoning_system.name, mode.value))

    else:
        notem = nd.pathing.NoTEMExportPaths(
            path_years=[base_year],
            scenario=scenario,
            iteration_name=notem_iteration_name,
            export_home=notem_export_home,
        )
        hb_productions_path = notem.hb_production.export_paths.notem_segmented[base_year]
        hb_attractions_path = notem.hb_attraction.export_paths.notem_segmented[base_year]
        nhb_productions_path = notem.nhb_production.export_paths.notem_segmented[base_year]
        nhb_attractions_path = notem.nhb_attraction.export_paths.notem_segmented[base_year]

        # TODO(BT): Should we make this a NoTEM output tool?
        base_fname = "%s_%s_%s.pkl"
        hbp_path = os.path.join(cache_path, base_fname % ('hbp', zoning_system.name, mode.value))
        hba_path = os.path.join(cache_path, base_fname % ('hba', zoning_system.name, mode.value))
        nhbp_path = os.path.join(cache_path, base_fname % ('nhbp', zoning_system.name, mode.value))
        nhba_path = os.path.join(cache_path, base_fname % ('nhba', zoning_system.name, mode.value))

    print("Getting the Production/Attraction Vectors...")
    if not os.path.exists(hbp_path) or not os.path.exists(hba_path):
        hb_productions, hb_attractions = import_pa(
            production_import_path=hb_productions_path,
            attraction_import_path=hb_attractions_path,
            agg_segmentation=hb_agg_seg,
            out_segmentation=hb_running_seg,
            zoning_system=zoning_system,
            trip_origin='hb',
            use_tram=use_tram,
        )
        hb_productions.save(hbp_path)
        hb_attractions.save(hba_path)
    else:
        hb_productions = nd.DVector.load(hbp_path)
        hb_attractions = nd.DVector.load(hba_path)

    if not os.path.exists(nhbp_path) or not os.path.exists(nhba_path):
        nhb_productions, nhb_attractions = import_pa(
            production_import_path=nhb_productions_path,
            attraction_import_path=nhb_attractions_path,
            agg_segmentation=nhb_agg_seg,
            out_segmentation=nhb_running_seg,
            zoning_system=zoning_system,
            trip_origin='nhb',
            use_tram=use_tram,
        )
        nhb_productions.save(nhbp_path)
        nhb_attractions.save(nhba_path)
    else:
        nhb_productions = nd.DVector.load(nhbp_path)
        nhb_attractions = nd.DVector.load(nhba_path)

    return (
        hb_productions,
        hb_attractions,
        nhb_productions,
        nhb_attractions,
    )


def import_pa(production_import_path,
              attraction_import_path,
              agg_segmentation,
              out_segmentation,
              zoning_system,
              trip_origin,
              use_tram,
              ) -> Tuple[nd.DVector, nd.DVector]:

    model_name = 'tram' if use_tram else 'notem'

    # Determine the required segmentation
    if trip_origin == 'hb':
        reduce_seg = None
        subset_name = '%s_hb_output_wday'
        subset_seg = nd.get_segmentation_level(subset_name % model_name)
    elif trip_origin == 'nhb':
        reduce_name = '%s_nhb_output_reduced'
        reduce_seg = nd.get_segmentation_level(reduce_name % model_name)
        subset_name = '%s_nhb_output_reduced_wday'
        subset_seg = nd.get_segmentation_level(subset_name % model_name)
    else:
        raise ValueError("Invalid trip origin")

    # Reading pickled Dvector
    prod_dvec = nd.DVector.load(production_import_path)

    # Reduce nhb 11 into 12 if needed
    if reduce_seg is not None:
        prod_dvec = prod_dvec.reduce(out_segmentation=reduce_seg)

    # Convert from ave_week to ave_day
    prod_dvec = prod_dvec.subset(out_segmentation=subset_seg)
    prod_dvec = prod_dvec.convert_time_format('avg_day')

    # Convert zoning and segmentation to desired
    prod_dvec = prod_dvec.aggregate(agg_segmentation)
    prod_dvec = prod_dvec.subset(out_segmentation)
    prod_dvec = prod_dvec.translate_zoning(zoning_system, "population")

    # Reading pickled Dvector
    attr_dvec = nd.DVector.load(attraction_import_path)

    # Reduce nhb 11 into 12 if needed
    if reduce_seg is not None:
        attr_dvec = attr_dvec.reduce(out_segmentation=reduce_seg)

    # Convert from ave_week to ave_day
    attr_dvec = attr_dvec.subset(out_segmentation=subset_seg)
    attr_dvec = attr_dvec.convert_time_format('avg_day')

    # Convert zoning and segmentation to desired
    attr_dvec = attr_dvec.aggregate(agg_segmentation)
    attr_dvec = attr_dvec.subset(out_segmentation)
    attr_dvec = attr_dvec.translate_zoning(zoning_system, "employment")

    return prod_dvec, attr_dvec


def run_pa_reports():
    # PA/OD RUN REPORTS
    # Matrix Trip End totals
    # Sector Reports Dvec style
    # TLD curve
    #   single mile bands - p/m (ca ) segments full matrix

    # Requires CA sectors
    sector_loc = 'Y:/Mobile Data/Processing/MDD_Check/lookups/sector_to_noham_correspondence.csv'
    sector_cor = pd.read_csv(sector_loc,
                             names=['sector', 'zone', 'factor', 'internal'],
                             skiprows=1)

    # Variable names to be replaced
    md = 3
    pp = 1
    yr = 2018
    pa_od = 'pa'
    # TODO: if handling of pa/od
    #tp = 1
    zone_te_list = []
    sec_list = []

    # Import steps
    mat = nd.read_df(path=f"I:/NorMITs Demand/Distribution Model/iter9.3.3/car_and_passenger/Final Outputs/Full PA Matrices/hb_synthetic_{pa_od}_yr{yr}_p{pp}_m{md}.pbz2")
    zones = mat.index

    # Convert to pandas dataframe
    wide_mat = pd.DataFrame(mat,
                            index=zones,
                            columns=zones).reset_index()
    mat = pd.melt(wide_mat,
                  id_vars=['index'],
                  var_name='d_zone',
                  value_name='trip',
                  col_level=0)
    mat = mat.rename(columns={'index': 'o_zone'})

    # Zone tripends
    o_trips = mat.groupby(['o_zone']).agg({'trip': sum}).reset_index()
    d_trips = mat.groupby(['d_zone']).agg({'trip': sum}).reset_index()
    # Join
    zone_te = pd.merge(o_trips,
                       d_trips,
                       left_on=['o_zone'],
                       right_on=['d_zone'])
    zone_te = zone_te[['o_zone',
                       'trip_x',
                       'trip_y']]
    zone_te = zone_te.rename(columns={'o_zone': 'zone', 'trip_x': 'trip_o', 'trip_y': 'trip_d'})

    # Build master tripend list - for dvector
    zone_te['mode'] = md
    zone_te['purp'] = pp
    #zone_te['tp'] = tp
    zone_te_list.append(zone_te)

    # Sector-Sector
    mat_sec = pd.merge(mat,
                       sector_cor,
                       left_on=['o_zone'],
                       right_on=['zone'])
    mat_sec['trip_sec'] = mat_sec['trip'] * mat_sec['factor']
    mat_sec = mat_sec.groupby(['sector', 'd_zone']).agg({'trip_sec': sum}).reset_index()
    mat_sec = mat_sec.rename(columns={'sector': 'o_sec'})

    mat_sec = pd.merge(mat_sec,
                       sector_cor,
                       left_on=['d_zone'],
                       right_on=['zone'])
    mat_sec['mdd_lad'] = mat_sec['trip_sec'] * mat_sec['factor']
    mat_sec = mat_sec.groupby(['o_sec', 'sector']).agg({'trip_sec': sum}).reset_index()
    mat_sec = mat_sec.rename(columns={'sector': 'd_sec'})

    # Build master sector list - for dvector
    mat_sec['mode'] = md
    mat_sec['purp'] = pp
    # zone_te['tp'] = tp
    sec_list.append(mat_sec)

    # Export - openpyxl
    nd.dvector()
    # separate csv outputs + openpyxl


=======
>>>>>>> 8c3a72be
if __name__ == '__main__':
    main()<|MERGE_RESOLUTION|>--- conflicted
+++ resolved
@@ -13,10 +13,6 @@
 # Built-Ins
 import os
 import sys
-#import numpy as np
-#import pandas as pd
-
-from typing import Tuple
 
 # Third Party
 
@@ -37,28 +33,20 @@
 
 notem_export_home = r"I:\NorMITs Demand\NoTEM"
 tram_export_home = r"I:\NorMITs Demand\Tram"
-<<<<<<< HEAD
-cache_path = "C:/PW/TfN/dm_cache"
-
-# Distribution running args
-base_year = 2018
-scenario = consts.SC01_JAM
-dm_iteration_name = '9.3.3'
-=======
-# cache_path = "E:/dm_cache"
+# cache_path = "C:/PW/TfN/dm_cache"
 
 # Distribution running args
 base_year = 2018
 scenario = nd.Scenario.SC01_JAM
-dm_iteration_name = '9.3.4'
->>>>>>> 8c3a72be
+dm_iteration_name = '9.3.3'
 dm_import_home = r"I:\NorMITs Demand\import"
 dm_export_home = r"I:\NorMITs Demand\Distribution Model"
 
 # General constants
 INIT_PARAMS_BASE = '{trip_origin}_{zoning}_{area}_init_params_{seg}.csv'
 REDUCE_SEG_BASE_NAME = '{te_model_name}_{trip_origin}_output_reduced'
-SUBSET_SEG_BASE_NAME = '{te_model_name}_{trip_origin}_output_wday'
+HB_SUBSET_SEG_BASE_NAME = '{te_model_name}_{trip_origin}_output_wday'
+NHB_SUBSET_SEG_BASE_NAME = '{te_model_name}_{trip_origin}_output_reduced_wday'
 
 # TODO(BT): KLUDGE. INPUTS SHOULDN'T NEED THIS!!
 TARGET_TLD_MULTIPLIER = constants.MILES_TO_KM
@@ -503,7 +491,7 @@
         trip_origin = 'hb'
 
         # Build the trip end kwargs
-        subset_name = SUBSET_SEG_BASE_NAME.format(
+        subset_name = HB_SUBSET_SEG_BASE_NAME.format(
             trip_origin=trip_origin,
             te_model_name=te_model_name,
         )
@@ -547,13 +535,13 @@
 
         # Build the trip end kwargs
         kwargs = {'trip_origin': trip_origin, 'te_model_name': te_model_name}
-        subset_name = SUBSET_SEG_BASE_NAME.format(**kwargs)
+        subset_name = NHB_SUBSET_SEG_BASE_NAME.format(**kwargs)
         reduce_name = REDUCE_SEG_BASE_NAME.format(**kwargs)
         trip_end_kwargs = {
             'reduce_segmentation': nd.get_segmentation_level(reduce_name),
             'subset_segmentation': nd.get_segmentation_level(subset_name),
-            'aggregation_segmentation': hb_agg_seg,
-            'modal_segmentation': hb_running_seg,
+            'aggregation_segmentation': nhb_agg_seg,
+            'modal_segmentation': nhb_running_seg,
         }
 
         arg_builder = DistributionModelArgumentBuilder(
@@ -615,238 +603,5 @@
             hb_distributor.compile_to_assignment_format()
 
 
-<<<<<<< HEAD
-def build_trip_ends(use_tram,
-                    zoning_system,
-                    mode,
-                    hb_agg_seg,
-                    hb_running_seg,
-                    nhb_agg_seg,
-                    nhb_running_seg,
-                    ):
-    if use_tram:
-        tram = nd.pathing.TramExportPaths(
-            path_years=[base_year],
-            scenario=scenario,
-            iteration_name=notem_iteration_name,
-            export_home=tram_export_home,
-        )
-        hb_productions_path = tram.hb_production.export_paths.notem_segmented[base_year]
-        hb_attractions_path = tram.hb_attraction.export_paths.notem_segmented[base_year]
-        nhb_productions_path = tram.nhb_production.export_paths.notem_segmented[base_year]
-        nhb_attractions_path = tram.nhb_attraction.export_paths.notem_segmented[base_year]
-
-        base_fname = "%s_%s_%s.pkl"
-        hbp_path = os.path.join(cache_path, base_fname % ('hbp_tram', zoning_system.name, mode.value))
-        hba_path = os.path.join(cache_path, base_fname % ('hba_tram', zoning_system.name, mode.value))
-        nhbp_path = os.path.join(cache_path, base_fname % ('nhbp_tram', zoning_system.name, mode.value))
-        nhba_path = os.path.join(cache_path, base_fname % ('nhba_tram', zoning_system.name, mode.value))
-
-    else:
-        notem = nd.pathing.NoTEMExportPaths(
-            path_years=[base_year],
-            scenario=scenario,
-            iteration_name=notem_iteration_name,
-            export_home=notem_export_home,
-        )
-        hb_productions_path = notem.hb_production.export_paths.notem_segmented[base_year]
-        hb_attractions_path = notem.hb_attraction.export_paths.notem_segmented[base_year]
-        nhb_productions_path = notem.nhb_production.export_paths.notem_segmented[base_year]
-        nhb_attractions_path = notem.nhb_attraction.export_paths.notem_segmented[base_year]
-
-        # TODO(BT): Should we make this a NoTEM output tool?
-        base_fname = "%s_%s_%s.pkl"
-        hbp_path = os.path.join(cache_path, base_fname % ('hbp', zoning_system.name, mode.value))
-        hba_path = os.path.join(cache_path, base_fname % ('hba', zoning_system.name, mode.value))
-        nhbp_path = os.path.join(cache_path, base_fname % ('nhbp', zoning_system.name, mode.value))
-        nhba_path = os.path.join(cache_path, base_fname % ('nhba', zoning_system.name, mode.value))
-
-    print("Getting the Production/Attraction Vectors...")
-    if not os.path.exists(hbp_path) or not os.path.exists(hba_path):
-        hb_productions, hb_attractions = import_pa(
-            production_import_path=hb_productions_path,
-            attraction_import_path=hb_attractions_path,
-            agg_segmentation=hb_agg_seg,
-            out_segmentation=hb_running_seg,
-            zoning_system=zoning_system,
-            trip_origin='hb',
-            use_tram=use_tram,
-        )
-        hb_productions.save(hbp_path)
-        hb_attractions.save(hba_path)
-    else:
-        hb_productions = nd.DVector.load(hbp_path)
-        hb_attractions = nd.DVector.load(hba_path)
-
-    if not os.path.exists(nhbp_path) or not os.path.exists(nhba_path):
-        nhb_productions, nhb_attractions = import_pa(
-            production_import_path=nhb_productions_path,
-            attraction_import_path=nhb_attractions_path,
-            agg_segmentation=nhb_agg_seg,
-            out_segmentation=nhb_running_seg,
-            zoning_system=zoning_system,
-            trip_origin='nhb',
-            use_tram=use_tram,
-        )
-        nhb_productions.save(nhbp_path)
-        nhb_attractions.save(nhba_path)
-    else:
-        nhb_productions = nd.DVector.load(nhbp_path)
-        nhb_attractions = nd.DVector.load(nhba_path)
-
-    return (
-        hb_productions,
-        hb_attractions,
-        nhb_productions,
-        nhb_attractions,
-    )
-
-
-def import_pa(production_import_path,
-              attraction_import_path,
-              agg_segmentation,
-              out_segmentation,
-              zoning_system,
-              trip_origin,
-              use_tram,
-              ) -> Tuple[nd.DVector, nd.DVector]:
-
-    model_name = 'tram' if use_tram else 'notem'
-
-    # Determine the required segmentation
-    if trip_origin == 'hb':
-        reduce_seg = None
-        subset_name = '%s_hb_output_wday'
-        subset_seg = nd.get_segmentation_level(subset_name % model_name)
-    elif trip_origin == 'nhb':
-        reduce_name = '%s_nhb_output_reduced'
-        reduce_seg = nd.get_segmentation_level(reduce_name % model_name)
-        subset_name = '%s_nhb_output_reduced_wday'
-        subset_seg = nd.get_segmentation_level(subset_name % model_name)
-    else:
-        raise ValueError("Invalid trip origin")
-
-    # Reading pickled Dvector
-    prod_dvec = nd.DVector.load(production_import_path)
-
-    # Reduce nhb 11 into 12 if needed
-    if reduce_seg is not None:
-        prod_dvec = prod_dvec.reduce(out_segmentation=reduce_seg)
-
-    # Convert from ave_week to ave_day
-    prod_dvec = prod_dvec.subset(out_segmentation=subset_seg)
-    prod_dvec = prod_dvec.convert_time_format('avg_day')
-
-    # Convert zoning and segmentation to desired
-    prod_dvec = prod_dvec.aggregate(agg_segmentation)
-    prod_dvec = prod_dvec.subset(out_segmentation)
-    prod_dvec = prod_dvec.translate_zoning(zoning_system, "population")
-
-    # Reading pickled Dvector
-    attr_dvec = nd.DVector.load(attraction_import_path)
-
-    # Reduce nhb 11 into 12 if needed
-    if reduce_seg is not None:
-        attr_dvec = attr_dvec.reduce(out_segmentation=reduce_seg)
-
-    # Convert from ave_week to ave_day
-    attr_dvec = attr_dvec.subset(out_segmentation=subset_seg)
-    attr_dvec = attr_dvec.convert_time_format('avg_day')
-
-    # Convert zoning and segmentation to desired
-    attr_dvec = attr_dvec.aggregate(agg_segmentation)
-    attr_dvec = attr_dvec.subset(out_segmentation)
-    attr_dvec = attr_dvec.translate_zoning(zoning_system, "employment")
-
-    return prod_dvec, attr_dvec
-
-
-def run_pa_reports():
-    # PA/OD RUN REPORTS
-    # Matrix Trip End totals
-    # Sector Reports Dvec style
-    # TLD curve
-    #   single mile bands - p/m (ca ) segments full matrix
-
-    # Requires CA sectors
-    sector_loc = 'Y:/Mobile Data/Processing/MDD_Check/lookups/sector_to_noham_correspondence.csv'
-    sector_cor = pd.read_csv(sector_loc,
-                             names=['sector', 'zone', 'factor', 'internal'],
-                             skiprows=1)
-
-    # Variable names to be replaced
-    md = 3
-    pp = 1
-    yr = 2018
-    pa_od = 'pa'
-    # TODO: if handling of pa/od
-    #tp = 1
-    zone_te_list = []
-    sec_list = []
-
-    # Import steps
-    mat = nd.read_df(path=f"I:/NorMITs Demand/Distribution Model/iter9.3.3/car_and_passenger/Final Outputs/Full PA Matrices/hb_synthetic_{pa_od}_yr{yr}_p{pp}_m{md}.pbz2")
-    zones = mat.index
-
-    # Convert to pandas dataframe
-    wide_mat = pd.DataFrame(mat,
-                            index=zones,
-                            columns=zones).reset_index()
-    mat = pd.melt(wide_mat,
-                  id_vars=['index'],
-                  var_name='d_zone',
-                  value_name='trip',
-                  col_level=0)
-    mat = mat.rename(columns={'index': 'o_zone'})
-
-    # Zone tripends
-    o_trips = mat.groupby(['o_zone']).agg({'trip': sum}).reset_index()
-    d_trips = mat.groupby(['d_zone']).agg({'trip': sum}).reset_index()
-    # Join
-    zone_te = pd.merge(o_trips,
-                       d_trips,
-                       left_on=['o_zone'],
-                       right_on=['d_zone'])
-    zone_te = zone_te[['o_zone',
-                       'trip_x',
-                       'trip_y']]
-    zone_te = zone_te.rename(columns={'o_zone': 'zone', 'trip_x': 'trip_o', 'trip_y': 'trip_d'})
-
-    # Build master tripend list - for dvector
-    zone_te['mode'] = md
-    zone_te['purp'] = pp
-    #zone_te['tp'] = tp
-    zone_te_list.append(zone_te)
-
-    # Sector-Sector
-    mat_sec = pd.merge(mat,
-                       sector_cor,
-                       left_on=['o_zone'],
-                       right_on=['zone'])
-    mat_sec['trip_sec'] = mat_sec['trip'] * mat_sec['factor']
-    mat_sec = mat_sec.groupby(['sector', 'd_zone']).agg({'trip_sec': sum}).reset_index()
-    mat_sec = mat_sec.rename(columns={'sector': 'o_sec'})
-
-    mat_sec = pd.merge(mat_sec,
-                       sector_cor,
-                       left_on=['d_zone'],
-                       right_on=['zone'])
-    mat_sec['mdd_lad'] = mat_sec['trip_sec'] * mat_sec['factor']
-    mat_sec = mat_sec.groupby(['o_sec', 'sector']).agg({'trip_sec': sum}).reset_index()
-    mat_sec = mat_sec.rename(columns={'sector': 'd_sec'})
-
-    # Build master sector list - for dvector
-    mat_sec['mode'] = md
-    mat_sec['purp'] = pp
-    # zone_te['tp'] = tp
-    sec_list.append(mat_sec)
-
-    # Export - openpyxl
-    nd.dvector()
-    # separate csv outputs + openpyxl
-
-
-=======
->>>>>>> 8c3a72be
 if __name__ == '__main__':
     main()