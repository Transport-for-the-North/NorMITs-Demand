# -*- coding: utf-8 -*-
"""
Created on: 07/12/2021
Updated on:

Original author: Ben Taylor
Last update made by:
Other updates made by:

File purpose:

"""
# Built-Ins
import os
import sys

# Third Party

# Local Imports
sys.path.append("..")
# pylint: disable=import-error,wrong-import-position
import normits_demand as nd

from normits_demand import constants
from normits_demand import converters
from normits_demand.models import DistributionModel
from normits_demand.pathing.distribution_model import DistributionModelArgumentBuilder
# pylint: enable=import-error,wrong-import-position


# ## CONSTANTS ## #
# Trip end import args
NOTEM_ITERATION_NAME = '9.7'
TOUR_PROPS_VERSION = 'v%s' % NOTEM_ITERATION_NAME

NOTEM_EXPORT_HOME = r"I:\NorMITs Demand\NoTEM"
TRAM_EXPORT_HOME = r"I:\NorMITs Demand\Tram"

# Distribution running args
BASE_YEAR = 2018
SCENARIO = nd.Scenario.SC01_JAM
DM_ITERATION_NAME = '9.7.1'
DM_IMPORT_HOME = r"I:\NorMITs Demand\import"
DM_EXPORT_HOME = r"F:\NorMITs Demand\Distribution Model"

# General constants
INIT_PARAMS_BASE = '{trip_origin}_{zoning}_{area}_init_params_{seg}.csv'
REDUCE_SEG_BASE_NAME = '{te_model_name}_{trip_origin}_output_reduced'
HB_SUBSET_SEG_BASE_NAME = '{te_model_name}_{trip_origin}_output_wday'
NHB_SUBSET_SEG_BASE_NAME = '{te_model_name}_{trip_origin}_output_reduced_wday'

# TODO(BT): KLUDGE. INPUTS SHOULDN'T NEED THIS!!
TARGET_TLD_MULTIPLIER = constants.MILES_TO_KM


def main():
    # mode = nd.Mode.CAR
    # mode = nd.Mode.BUS
    # mode = nd.Mode.TRAIN
    mode = nd.Mode.TRAM

    # Running params
    use_tram = True
    memory_optimised_multi_area_grav = True

    calibrate_params = True

    run_hb = False
    run_nhb = True

    run_all = False
    run_upper_model = True
    run_lower_model = False
    run_pa_matrix_reports = False
    run_pa_to_od = False
    run_od_matrix_reports = False
    compile_to_assignment = False

    if mode == nd.Mode.CAR:
        # Define zoning systems
        upper_zoning_system = nd.get_zoning_system('msoa')
        lower_zoning_system = nd.get_zoning_system('noham')
        compile_zoning_system = None

        # Define cost arguments
        intrazonal_cost_infill = 0.5

        # Define segmentations for trip ends and running
        if use_tram:
            hb_agg_seg = nd.get_segmentation_level('hb_p_m7')
            nhb_agg_seg = nd.get_segmentation_level('tms_nhb_p_m7_tp_wday')
        else:
            hb_agg_seg = nd.get_segmentation_level('hb_p_m')
            nhb_agg_seg = nd.get_segmentation_level('tms_nhb_p_m_tp_wday')
        hb_running_seg = nd.get_segmentation_level('hb_p_m_car')
        nhb_running_seg = nd.get_segmentation_level('tms_nhb_p_m_tp_wday_car')

        # Define segments
        hb_seg_name = 'p_m'
        nhb_seg_name = 'p_m_tp'

        # Define target tld dirs
        target_tld_version = 'v1.1'
        geo_constraint_type = 'trip_OD'

        upper_calibration_area = 'gb'
        upper_calibration_bands = 'dm_highway_bands'
        upper_target_tld_dir = os.path.join(geo_constraint_type, upper_calibration_bands)
        upper_hb_target_tld_dir = os.path.join(upper_target_tld_dir, 'hb_p_m')
        upper_nhb_target_tld_dir = os.path.join(upper_target_tld_dir, 'nhb_p_m_tp')
        upper_model_method = nd.DistributionMethod.GRAVITY
        upper_calibration_zones_fname = None
        upper_calibration_areas = upper_calibration_area
        upper_calibration_naming = None

        # upper_model_method = nd.DistributionMethod.FURNESS3D
        # upper_calibration_zones_fname = 'noham_north_other_rows.pbz2'
        # upper_calibration_areas = {1: 'north', 2: 'gb'}
        # upper_calibration_naming = {1: 'north', 2: 'other'}

        lower_calibration_area = 'north_and_mids'
        lower_calibration_bands = 'dm_highway_bands'
        lower_target_tld_dir = os.path.join(geo_constraint_type, lower_calibration_bands)
        lower_hb_target_tld_dir = os.path.join(lower_target_tld_dir, 'hb_p_m')
        lower_nhb_target_tld_dir = os.path.join(lower_target_tld_dir, 'nhb_p_m_tp')
        lower_model_method = nd.DistributionMethod.GRAVITY
        lower_calibration_zones_fname = None
        lower_calibration_areas = lower_calibration_area
        lower_calibration_naming = None

        gm_cost_function = nd.BuiltInCostFunction.LOG_NORMAL.get_cost_function()

        gravity_kwargs = {
            'cost_function': gm_cost_function,
            'target_convergence': 0.9,
            'grav_max_iters': 100,
            'furness_max_iters': 3000,
            'furness_tol': 0.1,
            'calibrate_params': calibrate_params,
            'memory_optimised': memory_optimised_multi_area_grav,
            'estimate_init_params': False,
            'use_perceived_factors': True,
        }

        # Args only work for upper atm!
        furness3d_kwargs = {
            'target_convergence': 0.9,
            'outer_max_iters': 50,
            'furness_max_iters': 3000,
            'furness_tol': 0.1,
            'calibrate': True,
        }

        # Choose the correct kwargs
        gravity = (nd.DistributionMethod.GRAVITY, gravity_kwargs)
        furness3d = (nd.DistributionMethod.FURNESS3D, furness3d_kwargs)
        choice = [gravity, furness3d]

        upper_model_kwargs = [x[1].copy() for x in choice if x[0] == upper_model_method][0]
        lower_model_kwargs = [x[1].copy() for x in choice if x[0] == lower_model_method][0]

    elif mode == nd.Mode.BUS:
        # Define zoning systems
        upper_zoning_system = nd.get_zoning_system('msoa')
        lower_zoning_system = nd.get_zoning_system('noham')
        compile_zoning_system = None

        # Define cost arguments
        intrazonal_cost_infill = 0.5

        # Define segmentations for trip ends and running
        if use_tram:
            hb_agg_seg = nd.get_segmentation_level('hb_p_m7')
            nhb_agg_seg = nd.get_segmentation_level('tms_nhb_p_m7_tp_wday')
        else:
            hb_agg_seg = nd.get_segmentation_level('hb_p_m')
            nhb_agg_seg = nd.get_segmentation_level('tms_nhb_p_m_tp_wday')
        hb_running_seg = nd.get_segmentation_level('hb_p_m_bus')
        nhb_running_seg = nd.get_segmentation_level('tms_nhb_p_m_tp_wday_bus')

        # Define segments
        hb_seg_name = 'p_m'
        nhb_seg_name = 'p_m_tp'

        # Define target tld dirs
        target_tld_version = 'v1.1'
        geo_constraint_type = 'trip_OD'

        # Define kwargs for the distribution tiers
        upper_calibration_area = 'gb'
        upper_calibration_bands = 'dm_highway_bands'
        upper_target_tld_dir = os.path.join(geo_constraint_type, upper_calibration_bands)
        upper_hb_target_tld_dir = os.path.join(upper_target_tld_dir, 'hb_p_m')
        upper_nhb_target_tld_dir = os.path.join(upper_target_tld_dir, 'nhb_p_m_tp')
        upper_model_method = nd.DistributionMethod.GRAVITY
        upper_calibration_zones_fname = None
        upper_calibration_areas = upper_calibration_area
        upper_calibration_naming = None

        lower_calibration_area = 'north_and_mids'
        lower_calibration_bands = 'dm_highway_bands'
        lower_target_tld_dir = os.path.join(geo_constraint_type, lower_calibration_bands)
        lower_hb_target_tld_dir = os.path.join(lower_target_tld_dir, 'hb_p_m')
        lower_nhb_target_tld_dir = os.path.join(lower_target_tld_dir, 'nhb_p_m_tp')
        lower_model_method = nd.DistributionMethod.GRAVITY
        lower_calibration_zones_fname = None
        lower_calibration_areas = lower_calibration_area
        lower_calibration_naming = None

        gm_cost_function = nd.BuiltInCostFunction.LOG_NORMAL.get_cost_function()

        gravity_kwargs = {
            'cost_function': gm_cost_function,
            'target_convergence': 0.9,
            'grav_max_iters': 100,
            'furness_max_iters': 3000,
            'furness_tol': 0.1,
            'calibrate_params': calibrate_params,
            'memory_optimised': memory_optimised_multi_area_grav,
            'estimate_init_params': False,
            'use_perceived_factors': True,
        }

        # Args only work for upper atm!
        furness3d_kwargs = {
            'target_convergence': 0.9,
            'outer_max_iters': 50,
            'furness_max_iters': 3000,
            'furness_tol': 0.1,
            'calibrate': True,
        }

        # Choose the correct kwargs
        gravity = (nd.DistributionMethod.GRAVITY, gravity_kwargs)
        furness3d = (nd.DistributionMethod.FURNESS3D, furness3d_kwargs)
        choice = [gravity, furness3d]

        upper_model_kwargs = [x[1].copy() for x in choice if x[0] == upper_model_method][0]
        lower_model_kwargs = [x[1].copy() for x in choice if x[0] == lower_model_method][0]

    elif mode == nd.Mode.TRAIN:
        # Define zoning systems
        upper_zoning_system = nd.get_zoning_system('msoa')
        lower_zoning_system = nd.get_zoning_system('msoa')
        compile_zoning_system = nd.get_zoning_system('norms')

        # Define cost arguments
        intrazonal_cost_infill = 0.5

        # Define segmentations for trip ends and running
        if use_tram:
            hb_agg_seg = nd.get_segmentation_level('hb_p_m7_ca')
            nhb_agg_seg = nd.get_segmentation_level('tms_nhb_p_m7_ca_tp_wday')
        else:
            hb_agg_seg = nd.get_segmentation_level('hb_p_m_ca')
            nhb_agg_seg = nd.get_segmentation_level('tms_nhb_p_m_ca_tp_wday')
        hb_running_seg = nd.get_segmentation_level('hb_p_m_ca_rail')
        nhb_running_seg = nd.get_segmentation_level('tms_nhb_p_m_ca_tp_wday_rail')

        # Define segments
        hb_seg_name = 'p_m_ca'
        nhb_seg_name = 'p_m_ca_tp'

        # Define target tld dirs
        target_tld_version = 'v1.1'
        geo_constraint_type = 'trip_OD'

        # Define kwargs for the distribution tiers
        upper_calibration_area = 'gb'
        upper_calibration_bands = 'dm_gb_rail_bands'
        upper_target_tld_dir = os.path.join(geo_constraint_type, upper_calibration_bands)
        upper_hb_target_tld_dir = os.path.join(upper_target_tld_dir, 'hb_p_m_ca')
        upper_nhb_target_tld_dir = os.path.join(upper_target_tld_dir, 'nhb_p_m_ca_tp')
        upper_model_method = nd.DistributionMethod.GRAVITY
        upper_calibration_zones_fname = None
        upper_calibration_areas = upper_calibration_area
        upper_calibration_naming = None

        lower_calibration_area = 'north_and_mids'
        lower_calibration_bands = 'dm_north_rail_bands'
        lower_target_tld_dir = os.path.join(geo_constraint_type, lower_calibration_bands)
        lower_hb_target_tld_dir = os.path.join(lower_target_tld_dir, 'hb_p_m_ca')
        lower_nhb_target_tld_dir = os.path.join(lower_target_tld_dir, 'nhb_p_m_ca_tp')
        lower_model_method = nd.DistributionMethod.GRAVITY
        lower_calibration_zones_fname = None
        lower_calibration_areas = lower_calibration_area
        lower_calibration_naming = None

        gm_cost_function = nd.BuiltInCostFunction.LOG_NORMAL.get_cost_function()

        gravity_kwargs = {
            'cost_function': gm_cost_function,
            'target_convergence': 0.9,
            'grav_max_iters': 100,
            'furness_max_iters': 3000,
            'furness_tol': 0.1,
            'calibrate_params': calibrate_params,
            'memory_optimised': memory_optimised_multi_area_grav,
            'estimate_init_params': False,
            'use_perceived_factors': True,
        }

        # Args only work for upper atm!
        furness3d_kwargs = {
            'target_convergence': 0.9,
            'outer_max_iters': 50,
            'furness_max_iters': 3000,
            'furness_tol': 0.1,
            'calibrate': True,
        }

        # Choose the correct kwargs
        gravity = (nd.DistributionMethod.GRAVITY, gravity_kwargs)
        furness3d = (nd.DistributionMethod.FURNESS3D, furness3d_kwargs)
        choice = [gravity, furness3d]

        upper_model_kwargs = [x[1].copy() for x in choice if x[0] == upper_model_method][0]
        lower_model_kwargs = [x[1].copy() for x in choice if x[0] == lower_model_method][0]

    elif mode == nd.Mode.TRAM:
        # Define zoning systems
        upper_zoning_system = nd.get_zoning_system('msoa')
        lower_zoning_system = None
        compile_zoning_system = None

        # Define cost arguments
        intrazonal_cost_infill = 0.5

        # Define segmentations for trip ends and running
        if use_tram:
            hb_agg_seg = nd.get_segmentation_level('hb_p_m7')
            nhb_agg_seg = nd.get_segmentation_level('tms_nhb_p_m7_tp_wday')
        else:
            hb_agg_seg = nd.get_segmentation_level('hb_p_m')
            nhb_agg_seg = nd.get_segmentation_level('tms_nhb_p_m_tp_wday')
        hb_running_seg = nd.get_segmentation_level('hb_p_m_tram')
        nhb_running_seg = nd.get_segmentation_level('tms_nhb_p_m_tp_wday_tram')

        # Define segments
        hb_seg_name = 'p_m'
        nhb_seg_name = 'p_m_tp'

        # Define target tld dirs
        target_tld_version = 'v1.1'
        geo_constraint_type = 'trip_OD'

        # Define kwargs for the distribution tiers
        upper_calibration_area = 'north_and_mids'
        upper_calibration_bands = 'dm_highway_bands'
        upper_target_tld_dir = os.path.join(geo_constraint_type, upper_calibration_bands)
        upper_hb_target_tld_dir = os.path.join(upper_target_tld_dir, 'hb_p_m')
        upper_nhb_target_tld_dir = os.path.join(upper_target_tld_dir, 'nhb_p_m_tp')
        upper_model_method = nd.DistributionMethod.GRAVITY
        upper_calibration_zones_fname = 'msoa_individual_tram_zones.pbz2'
        upper_calibration_areas = {x: 'north_and_mids' for x in [1, 2, 3]}
        upper_calibration_naming = {1: 'manchester', 2: 'sheffield', 3: 'tyne_and_wear'}

        lower_calibration_area = None
        lower_model_method = None
        lower_calibration_zones_fname = None
        lower_calibration_areas = None
        lower_calibration_naming = None
        lower_hb_target_tld_dir = None
        lower_nhb_target_tld_dir = None

        gm_cost_function = nd.BuiltInCostFunction.LOG_NORMAL.get_cost_function()

        gravity_kwargs = {
            'cost_function': gm_cost_function,
            'target_convergence': 0.9,
            'grav_max_iters': 100,
            'furness_max_iters': 3000,
            'furness_tol': 0.1,
            'calibrate_params': calibrate_params,
            'memory_optimised': memory_optimised_multi_area_grav,
            'estimate_init_params': False,
            'use_perceived_factors': True,
        }

        # Args only work for upper atm!
        furness3d_kwargs = {
            'target_convergence': 0.9,
            'outer_max_iters': 50,
            'furness_max_iters': 3000,
            'furness_tol': 0.1,
            'calibrate': False,
        }

        # Choose the correct kwargs
        gravity = (nd.DistributionMethod.GRAVITY, gravity_kwargs)
        furness3d = (nd.DistributionMethod.FURNESS3D, furness3d_kwargs)
        choice = [gravity, furness3d]

        upper_model_kwargs = [x[1].copy() for x in choice if x[0] == upper_model_method][0]
        if lower_model_method is not None:
            lower_model_kwargs = [x[1].copy() for x in choice if x[0] == lower_model_method][0]
        else:
            lower_model_kwargs = None
    else:
        raise ValueError(
            "Don't know what mode %s is!" % mode.value
        )

    # ## DEAL WITH PROCESS COUNT NEEDS ## #
    process_count = -2
    upper_model_process_count = process_count
    lower_model_process_count = process_count

    # Need to limit process count for memory usage if MSOA
    if upper_zoning_system.name == 'msoa':
        max_process_count = 8

        if os.cpu_count() > 10 and (process_count > 8 or process_count < 0):
            upper_model_process_count = max_process_count

        # Limit further if multi-area
        if not isinstance(upper_calibration_areas, str):
            n_areas = len(upper_calibration_areas)
            upper_model_process_count = int(max_process_count / n_areas)

    # ## SETUP TRIP END ARGS ## #
    kwargs = {
        'output_zoning': upper_zoning_system,
        'base_year': BASE_YEAR,
        'scenario': SCENARIO,
        'notem_iteration_name': NOTEM_ITERATION_NAME,
        'time_format': nd.core.TimeFormat.AVG_DAY,
    }
    if use_tram:
        trip_end_getter = converters.TramToDistributionModel(
            export_home=TRAM_EXPORT_HOME,
            **kwargs,
        )
        te_model_name = 'tram'
    else:
        trip_end_getter = converters.NoTEMToDistributionModel(
            export_home=NOTEM_EXPORT_HOME,
            **kwargs,
        )
        te_model_name = 'notem'

    # ## BUILD ARGUMENTS ## #
    if lower_zoning_system is not None:
        lower_running_zones = lower_zoning_system.internal_zones
    else:
        lower_running_zones = None

    if compile_zoning_system is not None:
        tour_props_zoning_name = compile_zoning_system.name
    elif lower_zoning_system is not None:
        tour_props_zoning_name = lower_zoning_system.name
    else:
        tour_props_zoning_name = upper_zoning_system.name

    # arg builder
    dmab_kwargs = {
        'year': BASE_YEAR,
        'import_home': DM_IMPORT_HOME,
        'running_mode': mode,
        'target_tld_version': target_tld_version,
        'upper_zoning_system': upper_zoning_system,
        'upper_running_zones': upper_zoning_system.unique_zones,
        'upper_model_method': upper_model_method,
        'upper_model_kwargs': upper_model_kwargs,
        'upper_calibration_zones_fname': upper_calibration_zones_fname,
        'upper_calibration_areas': upper_calibration_areas,
        'upper_calibration_naming': upper_calibration_naming,
        'lower_zoning_system': lower_zoning_system,
        'lower_running_zones': lower_running_zones,
        'lower_model_method': lower_model_method,
        'lower_model_kwargs': lower_model_kwargs,
        'lower_calibration_zones_fname': lower_calibration_zones_fname,
        'lower_calibration_areas': lower_calibration_areas,
        'lower_calibration_naming': lower_calibration_naming,
        'tour_props_version': TOUR_PROPS_VERSION,
        'tour_props_zoning_name': tour_props_zoning_name,
        'init_params_cols': gm_cost_function.parameter_names,
        'intrazonal_cost_infill': intrazonal_cost_infill,
        'target_tld_min_max_multiplier': TARGET_TLD_MULTIPLIER,
    }

    distributor_kwargs = {'cost_name': 'Distance', 'cost_units': 'KM'}

    # Distribution model
    dm_kwargs = {
        'iteration_name': DM_ITERATION_NAME,
        'upper_model_method': upper_model_method,
        'upper_distributor_kwargs': distributor_kwargs,
        'lower_model_method': lower_model_method,
<<<<<<< HEAD
        'lower_distributor_kwargs': None,
        'export_home': DM_EXPORT_HOME,
        'upper_model_process_count': upper_model_process_count,
        'lower_model_process_count': lower_model_process_count,
=======
        'lower_distributor_kwargs': distributor_kwargs,
        'export_home': dm_export_home,
        'process_count': -2,
>>>>>>> 8c3a72be
    }

    # Init params fnames
    upper_kwargs = {'zoning': upper_zoning_system.name, 'area': upper_calibration_area}
    hb_kwargs = {'trip_origin': 'hb', 'seg': hb_seg_name}
    nhb_kwargs = {'trip_origin': 'nhb', 'seg': nhb_seg_name}

    hb_upper_init_params_fname = INIT_PARAMS_BASE.format(**hb_kwargs, **upper_kwargs)
    nhb_upper_init_params_fname = INIT_PARAMS_BASE.format(**nhb_kwargs, **upper_kwargs)

    if lower_zoning_system is not None:
        lower_kwargs = {'zoning': lower_zoning_system.name, 'area': lower_calibration_area}
        hb_lower_init_params_fname = INIT_PARAMS_BASE.format(**hb_kwargs, **lower_kwargs)
        nhb_lower_init_params_fname = INIT_PARAMS_BASE.format(**nhb_kwargs, **lower_kwargs)
    else:
        lower_kwargs = None
        hb_lower_init_params_fname = None
        nhb_lower_init_params_fname = None

    # ## RUN THE MODEL ## #
    if run_hb:
        trip_origin = nd.TripOrigin.HB

        # Build the trip end kwargs
        subset_name = HB_SUBSET_SEG_BASE_NAME.format(
            trip_origin=trip_origin.value,
            te_model_name=te_model_name,
        )
        trip_end_kwargs = {
            'reduce_segmentation': None,
            'subset_segmentation': nd.get_segmentation_level(subset_name),
            'aggregation_segmentation': hb_agg_seg,
            'modal_segmentation': hb_running_seg,
        }

        arg_builder = DistributionModelArgumentBuilder(
            trip_origin=trip_origin,
            trip_end_getter=trip_end_getter,
            trip_end_kwargs=trip_end_kwargs,
            running_segmentation=hb_running_seg,
            upper_init_params_fname=hb_upper_init_params_fname,
            lower_init_params_fname=hb_lower_init_params_fname,
            upper_target_tld_dir=upper_hb_target_tld_dir,
            lower_target_tld_dir=lower_hb_target_tld_dir,
            **dmab_kwargs,
        )

        hb_distributor = DistributionModel(
            arg_builder=arg_builder,
            compile_zoning_system=compile_zoning_system,
            **dm_kwargs,
            **arg_builder.build_distribution_model_init_args(),
        )

        hb_distributor.run(
            run_all=run_all,
            run_upper_model=run_upper_model,
            run_lower_model=run_lower_model,
            run_pa_matrix_reports=run_pa_matrix_reports,
            run_pa_to_od=run_pa_to_od,
            run_od_matrix_reports=run_od_matrix_reports,
        )

    if run_nhb:
        trip_origin = nd.TripOrigin.NHB

        # Build the trip end kwargs
        kwargs = {'trip_origin': trip_origin.value, 'te_model_name': te_model_name}
        subset_name = NHB_SUBSET_SEG_BASE_NAME.format(**kwargs)
        reduce_name = REDUCE_SEG_BASE_NAME.format(**kwargs)
        trip_end_kwargs = {
            'reduce_segmentation': nd.get_segmentation_level(reduce_name),
            'subset_segmentation': nd.get_segmentation_level(subset_name),
            'aggregation_segmentation': nhb_agg_seg,
            'modal_segmentation': nhb_running_seg,
        }

        arg_builder = DistributionModelArgumentBuilder(
            trip_origin=trip_origin,
            trip_end_getter=trip_end_getter,
            trip_end_kwargs=trip_end_kwargs,
            running_segmentation=nhb_running_seg,
            upper_init_params_fname=nhb_upper_init_params_fname,
            lower_init_params_fname=nhb_lower_init_params_fname,
            upper_target_tld_dir=upper_nhb_target_tld_dir,
            lower_target_tld_dir=lower_nhb_target_tld_dir,
            **dmab_kwargs,
        )

        nhb_distributor = DistributionModel(
            arg_builder=arg_builder,
            compile_zoning_system=compile_zoning_system,
            **dm_kwargs,
            **arg_builder.build_distribution_model_init_args(),
        )

        nhb_distributor.run(
            run_all=run_all,
            run_upper_model=run_upper_model,
            run_lower_model=run_lower_model,
            run_pa_matrix_reports=run_pa_matrix_reports,
            run_pa_to_od=run_pa_to_od,
            run_od_matrix_reports=run_od_matrix_reports,
        )

    # TODO(BT): Move this into Matrix tools!
    #  Fudged to get this to work for now. Handle this better!
    if compile_to_assignment:
        if 'hb_distributor' in locals():
            hb_distributor.compile_to_assignment_format()
        elif 'nhb_distributor' in locals():
            nhb_distributor.compile_to_assignment_format()
        else:
            trip_origin = nd.TripOrigin.HB
            arg_builder = DistributionModelArgumentBuilder(
                trip_origin=trip_origin,
                trip_end_getter=trip_end_getter,
                trip_end_kwargs=dict(),
                running_segmentation=hb_running_seg,
                upper_init_params_fname=hb_upper_init_params_fname,
                lower_init_params_fname=hb_lower_init_params_fname,
                upper_target_tld_dir=upper_hb_target_tld_dir,
                lower_target_tld_dir=lower_hb_target_tld_dir,
                **dmab_kwargs,
            )

            hb_distributor = DistributionModel(
                arg_builder=arg_builder,
                compile_zoning_system=compile_zoning_system,
                **dm_kwargs,
                **arg_builder.build_distribution_model_init_args(),
            )

            hb_distributor.compile_to_assignment_format()


if __name__ == '__main__':
    main()<|MERGE_RESOLUTION|>--- conflicted
+++ resolved
@@ -487,16 +487,10 @@
         'upper_model_method': upper_model_method,
         'upper_distributor_kwargs': distributor_kwargs,
         'lower_model_method': lower_model_method,
-<<<<<<< HEAD
-        'lower_distributor_kwargs': None,
+        'lower_distributor_kwargs': distributor_kwargs,
         'export_home': DM_EXPORT_HOME,
         'upper_model_process_count': upper_model_process_count,
         'lower_model_process_count': lower_model_process_count,
-=======
-        'lower_distributor_kwargs': distributor_kwargs,
-        'export_home': dm_export_home,
-        'process_count': -2,
->>>>>>> 8c3a72be
     }
 
     # Init params fnames
