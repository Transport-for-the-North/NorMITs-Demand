# -*- coding: utf-8 -*-
"""Module for running forecasting processes."""
##### IMPORTS #####
from __future__ import annotations

# Standard imports
import argparse
import dataclasses
import pathlib
import sys
from typing import Union

# Third party imports

# Add parent and current folder to path to make normits_demand importable
sys.path.append("..")
sys.path.append(".")
# Local imports
# pylint: disable=import-error,wrong-import-position
import normits_demand as nd
from normits_demand.models.forecasting import (
    edge_growth,
    tem_forecast,
    ntem_forecast,
    tempro_trip_ends,
    forecast_cnfg,
)
from normits_demand import logging as nd_log
from normits_demand.reports import ntem_forecast_checks
from normits_demand.utils import timing

# pylint: enable=import-error,wrong-import-position

##### CONSTANTS #####
LOG_FILE = "Forecast.log"
LOG = nd_log.get_logger(
    nd_log.get_package_logger_name() + ".run_models.run_forecast"
)


##### CLASSES #####
@dataclasses.dataclass
class ForecastingArguments:
    """Command line arguments for running forecasting.

    Attributes
    ----------
    model: forecast_cnfg.ForecastModel
        Forecasting model to run.
    config_path: pathlib.Path
        Path to config file.
    """

    model: forecast_cnfg.ForecastModel
    config_path: pathlib.Path

    @classmethod
    def parse(cls) -> ForecastingArguments:
        """Parse command line arguments."""
        parser = argparse.ArgumentParser(
            description=__doc__,
            formatter_class=argparse.ArgumentDefaultsHelpFormatter,
        )
        parser.add_argument(
            "model",
            type=str.lower,
            help="forecasting model to run",
            choices=forecast_cnfg.ForecastModel.values_to_list(),
        )
        parser.add_argument(
            "config",
            type=pathlib.Path,
            help="path to config file containing parameters",
        )

        parsed_args = parser.parse_args()
        return ForecastingArguments(
            forecast_cnfg.ForecastModel(parsed_args.model),
            parsed_args.config,
        )

    def validate(self) -> None:
        """Raise error if any arguments are invalid."""
        if not self.config_path.is_file():
            raise FileNotFoundError(
                f"config file doesn't exist: {self.config_path}"
            )


##### FUNCTIONS #####
def main(
    model: forecast_cnfg.ForecastModel,
    config_path: pathlib.Path,
    init_logger: bool = True,
):
    """Main function for running forecasting models.

    Loads config file and runs `model`.

    Parameters
    ----------
    model : forecast_cnfg.ForecastModel
        Forecasting model to run.
    config_path : pathlib.Path
        Config file containing input parameters.
    init_logger : bool, default True
        Whether, or not, to initialise the logger.

    Raises
    ------
    NotImplementedError
        If a `model` other than TRIP_END is given.
    """
    start = timing.current_milli_time()

    if model == forecast_cnfg.ForecastModel.TRIP_END:
        params = forecast_cnfg.TEMForecastParameters.load_yaml(
            config_path
        )
    elif model == forecast_cnfg.ForecastModel.NTEM:
        params = forecast_cnfg.NTEMForecastParameters.load_yaml(
            config_path
        )
    elif model == forecast_cnfg.ForecastModel.EDGE:
        params = forecast_cnfg.EDGEParameters.load_yaml(config_path)
    else:
        raise NotImplementedError(
            f"forecasting not implemented for {model.value}"
        )

    if params.export_path.exists():
        msg = "export folder already exists: %s"
    else:
        params.export_path.mkdir(parents=True)
        msg = "created export folder: %s"
    if init_logger:
        # Add log file output to main package logger
        nd_log.get_logger(
            nd_log.get_package_logger_name(),
            params.export_path / LOG_FILE,
            f"Running {model.value.upper()} forecast",
        )
    LOG.info(msg, params.export_path)
    LOG.info("Input parameters:\n%s", params.to_yaml())

    output_params_file = (
        params.export_path / "forecasting_parameters.yml"
    )
    params.save_yaml(output_params_file)
    LOG.info("Saved input parameters to %s", output_params_file)

    if model in (
        forecast_cnfg.ForecastModel.TRIP_END,
        forecast_cnfg.ForecastModel.NTEM,
    ):
        tem_forecasting(params, model)
    elif model == forecast_cnfg.ForecastModel.EDGE:
        edge_growth.run_edge_growth(params)

    LOG.info(
        "%s forecasting completed in %s",
        model.value.upper(),
        timing.time_taken(start, timing.current_milli_time()),
    )


def model_mode_subset(
    trip_ends: tempro_trip_ends.TEMProTripEnds,
    assignment_model: nd.AssignmentModel,
) -> tempro_trip_ends.TEMProTripEnds:
    """Get subset of `trip_ends` segmentation for specific `model_name`.

    Parameters
    ----------
    trip_ends : tempro_trip_ends.TEMProTripEnds
        Trip end data, which has segmentation split by mode.
    assignment_model : nd.AssignmentModel
        Assignment model being ran, currently only works for
        NoHAM or MiHAM.

    Returns
    -------
    tempro_trip_ends.TEMProTripEnds
        Trip end data at new segmentation.

    Raises
    ------
    NotImplementedError
        If any `assignment_model` other than NoHAM or MiHAM is given.
    """
    if assignment_model in (
        nd.AssignmentModel.NOHAM,
        nd.AssignmentModel.MIHAM,
    ):
        segmentation = {
            "hb_attractions": "hb_p_m_car",
            "hb_productions": "hb_p_m_car",
            "nhb_attractions": "nhb_p_m_car",
            "nhb_productions": "nhb_p_m_car",
        }
    else:
        raise NotImplementedError(
            "Forecasting only implemented for NoHAM and MiHAM"
            f"not {assignment_model.get_name()}"
        )

    return trip_ends.subset(segmentation)


def tem_forecasting(
<<<<<<< HEAD
    params: Union[forecast_cnfg.TEMForecastParameters,forecast_cnfg.NTEMForecastParameters],
    forecast_model: forecast_cnfg.ForecastModel
=======
    params: Union[
        forecast_cnfg.TEMForecastParameters,
        forecast_cnfg.NTEMForecastParameters,
    ],
    forecast_model: forecast_cnfg.ForecastModel,
>>>>>>> 2aa8f750
) -> None:
    """Run the NTEM or trip end forecasting.

    Parameters
    ----------
    params : NTEMForecastParameters | TEMForecastParameters
        Parameters for running NTEM forecasting.

    See Also
    --------
    normits_demand.models.ntem_forecast
    """

    if forecast_model == forecast_cnfg.ForecastModel.NTEM:
        if not isinstance(params, forecast_cnfg.NTEMForecastParameters):
            raise TypeError(
                "expected NTEMForecastParameters for "
                f"{forecast_model.value} forecasting not {type(params)}"
            )
        scenario = params.ntem_parameters.scenario
        trip_end_name = "TEMPro"
        tripend_data = ntem_forecast.get_tempro_data(
            params.ntem_parameters.data_path,
            [params.base_year, *params.future_years],
            ntem_version=params.ntem_parameters.version,
            ntem_scenario=params.ntem_parameters.scenario,
        )
    elif forecast_model == forecast_cnfg.ForecastModel.TRIP_END:
        if not isinstance(params, forecast_cnfg.TEMForecastParameters):
            raise TypeError(
                "expected TEMForecastParameters for "
                f"{forecast_model.value} forecasting not {type(params)}"
            )

        trip_end_name = f"{params.assignment_model.get_name()} Trip End"
        tripend_data = tem_forecast.read_tripends(
            params.base_year, params.future_years, params.tripend_path
        )
        scenario = None
    else:
        raise ValueError(
            f"forecasting for trip end or NTEM only not {forecast_model}"
        )

    if params.output_trip_end_data:
        tripend_data.save(params.export_path / f"{trip_end_name} Data")

    tripend_data = model_mode_subset(
        tripend_data, params.assignment_model
    )
    tripend_growth = ntem_forecast.tempro_growth(
        tripend_data,
        params.assignment_model.get_zoning_system(),
        params.base_year,
    )
    if params.output_trip_end_growth:
        tripend_growth.save(
            params.export_path / f"{trip_end_name} Growth Factors"
        )

    ntem_inputs = ntem_forecast.NTEMImportMatrices(
        params.matrix_import_path,
        params.base_year,
        params.assignment_model,
    )
    pa_output_folder = params.export_path / "Matrices" / "PA"
    ntem_forecast.grow_all_matrices(
<<<<<<< HEAD
        ntem_inputs, tripend_growth, pa_output_folder, scenario=scenario
=======
        ntem_inputs, tripend_growth, pa_output_folder
>>>>>>> 2aa8f750
    )

    ntem_forecast_checks.pa_matrix_comparison(
        ntem_inputs,
        pa_output_folder,
        tripend_data,
        params.assignment_model.get_mode(),
        params.comparison_zone_systems,
        params.base_year,
        scenario=scenario,
    )
    od_folder = pa_output_folder.with_name("OD")
    ntem_forecast.convert_to_od(
        pa_output_folder,
        od_folder,
        params.base_year,
        params.future_years,
        params.assignment_model.get_mode().get_mode_values(),
        {
            "hb": params.hb_purposes_needed,
            "nhb": params.nhb_purposes_needed,
        },
        params.pa_to_od_factors,
        params.export_path,
        scenario=scenario,
    )

    # Compile to output formats
    ntem_forecast.compile_highway_for_rail(
        pa_output_folder,
        params.future_years,
        params.assignment_model.get_mode().get_mode_values(),
        scenario=scenario,
    )
    compiled_od_path = ntem_forecast.compile_highway(
        od_folder,
        params.future_years,
        params.car_occupancies_path,
        scenario=scenario,
    )

    ntem_forecast_checks.od_matrix_comparison(
        ntem_inputs.od_matrix_folder,
        compiled_od_path / "PCU",
        params.assignment_model.get_zoning_system().name,
        params.comparison_zone_systems["matrix 1"],
        params.user_classes,
        params.time_periods,
        params.future_years,
        scenario=scenario,
    )


##### MAIN #####
if __name__ == "__main__":
    args = ForecastingArguments.parse()
    args.validate()

    try:
        main(args.model, args.config_path)
    except Exception as err:
        LOG.critical("Forecasting error:", exc_info=True)
        raise<|MERGE_RESOLUTION|>--- conflicted
+++ resolved
@@ -208,16 +208,9 @@
 
 
 def tem_forecasting(
-<<<<<<< HEAD
     params: Union[forecast_cnfg.TEMForecastParameters,forecast_cnfg.NTEMForecastParameters],
     forecast_model: forecast_cnfg.ForecastModel
-=======
-    params: Union[
-        forecast_cnfg.TEMForecastParameters,
-        forecast_cnfg.NTEMForecastParameters,
-    ],
-    forecast_model: forecast_cnfg.ForecastModel,
->>>>>>> 2aa8f750
+
 ) -> None:
     """Run the NTEM or trip end forecasting.
 
@@ -285,11 +278,8 @@
     )
     pa_output_folder = params.export_path / "Matrices" / "PA"
     ntem_forecast.grow_all_matrices(
-<<<<<<< HEAD
         ntem_inputs, tripend_growth, pa_output_folder, scenario=scenario
-=======
-        ntem_inputs, tripend_growth, pa_output_folder
->>>>>>> 2aa8f750
+
     )
 
     ntem_forecast_checks.pa_matrix_comparison(
