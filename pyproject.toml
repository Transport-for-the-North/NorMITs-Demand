--- conflicted
+++ resolved
@@ -21,11 +21,8 @@
 
 [tool.mypy]
 ignore_missing_imports = true
-<<<<<<< HEAD
+allow_redefinition = true
 plugins = "pydantic.mypy"
-=======
-allow_redefinition = true
->>>>>>> ab80a61d
 
 [tool.pydocstyle]
 convention = "numpy"