# -*- coding: utf-8 -*-
"""
Created on: Mon Nov 25 09:50:07 2019
Updated on: Fri Sep 18 15:03:24 2020

Original author: Sneezy
Last Update Made by: Ben Taylor

File purpose:

"""
# Built-ins
import os
import time
import itertools

from typing import List
from typing import Tuple

# External libs
import numpy as np
import pandas as pd

# self imports
import pa_to_od as pa2od
import od_to_pa as od2pa
import matrix_processing as mat_p
import efs_constants as consts
import distribution as dm
import efs_production_generator as pm
import efs_attraction_generator as am
import efs_constrainer as constrainer

from efs_constrainer import ForecastConstrainer
from zone_translator import ZoneTranslator
from pop_emp_comparator import PopEmpComparator

from demand_utilities import utils as du
from demand_utilities.sector_reporter_v2 import SectorReporter

# TODO: Implement multiprocessing
# TODO: Determine the TfN model name based on the given mode
# TODO: Output a run log instead of printing everything to the terminal.
# TODO: On error, output a simple error report

# TODO: Fix dtype error from pandas on initialisation
#  More info here:
#  https://stackoverflow.com/questions/24251219/pandas-read-csv-low-memory-and-dtype-options

# TODO: CLean up unnecessary processing and files left over from production
#  model rewrite.
# This includes: all household files, car association , trip_rates,
# mode splits, mode time splits.
# THe new production model reads these files in as needed


class ExternalForecastSystem:
    # ## Class Constants ## #
    __version__ = "v2_4"
    _out_dir = "NorMITs Demand"

    # defines all non-year columns
    column_dictionary = consts.EFS_COLUMN_DICTIONARY

    def __init__(self,
                 model_name: str,
                 iter_num: int,
                 scenario_name: str,

                 msoa_lookup_path: str = "zoning/msoa_zones.csv",
                 lad_msoa_lookup_path: str = "zoning/lad_msoa_grouping.csv",

                 import_home: str = "Y:/",
                 export_home: str = "E:/",
                 verbose: str = True
                 ):
        # TODO: Write EFS constructor docs
        # TODO: Re-write constraints handling in the base year
        #  Current method is confusing, will only get worse with scenarios

        # TODO: Set CA needed etc in init
        # Initialise the timer
        begin_time = time.time()
        current_time = begin_time
        print("Initiating External Forecast System...")

        # Initialise
        du.validate_model_name_and_mode(model_name, consts.MODES_NEEDED)
        self.model_name = du.validate_model_name(model_name)
        self.iter_name = 'iter' + str(iter_num)
        self.scenario_name = du.validate_scenario_name(scenario_name)
        self.import_location = import_home
        self.output_location = export_home
        self.verbose = verbose

        self.input_zone_system = "MSOA"
        self.msoa_lookup_path = msoa_lookup_path
        self.lad_msoa_lookup_path = lad_msoa_lookup_path

        # Setup up import/export paths
        self.imports, self.exports, self.params = self.generate_output_paths()
        self._setup_scenario_paths()
        self._read_in_default_inputs()
        self._build_pop_emp_paths()
        self.msoa_zones_path = os.path.join(self.imports["zoning"], "msoa_zones.csv")

        # sub-classes
        self.constrainer = ForecastConstrainer()
        self.production_generator = pm.EFSProductionGenerator(model_name=model_name)
        self.attraction_generator = am.EFSAttractionGenerator(model_name=model_name)

        # support utilities tools
        self.sector_reporter = SectorReporter()
        self.zone_translator = ZoneTranslator()

        print("External Forecast System initiated!")
        last_time = current_time
        current_time = time.time()
        print("Initialisation took: %.2f seconds." % (current_time - last_time))

<<<<<<< HEAD
    def _read_in_default_inputs(self):
        # Change this dep
=======
    def _read_in_default_inputs(self) -> None:
>>>>>>> a4bfcde8
        input_dir = self.imports['default_inputs']

        # Read in soc and ns as strings if in inputs
        dtypes = {'soc': str, 'ns': str}

        # Read in population files
        file_path = os.path.join(input_dir, self.pop_growth_path)
        self.pop_growth = du.safe_read_csv(file_path, dtype=dtypes)

        file_path = os.path.join(input_dir, self.pop_constraint_path)
        self.pop_constraint = du.safe_read_csv(file_path, dtype=dtypes)

        # Employment files
<<<<<<< HEAD
        file_path = os.path.join(input_dir, self.base_emp_path)
        self.base_emp = du.safe_read_csv(file_path, dtype=dtypes)

=======
>>>>>>> a4bfcde8
        file_path = os.path.join(input_dir, self.emp_growth_path)
        self.emp_growth = du.safe_read_csv(file_path, dtype=dtypes)

        file_path = os.path.join(input_dir, self.emp_constraint_path)
        self.emp_constraint = du.safe_read_csv(file_path, dtype=dtypes)

        # Zone and area files
        input_dir = self.imports['default_inputs']
        file_path = os.path.join(input_dir, self.msoa_lookup_path)
        self.msoa_lookup = du.safe_read_csv(file_path)

        file_path = os.path.join(input_dir, self.lad_msoa_lookup_path)
        self.lad_msoa_lookup = du.safe_read_csv(file_path)

<<<<<<< HEAD
    def _build_pop_emp_paths(self):
        # Init
        # TODO: Update input_dir with scenarios
        input_dir = self.imports['default_inputs']
        zone_lookups = consts.TFN_MSOA_SECTOR_LOOKUPS

        # Build the pop paths
        pop_paths = {
            "import_home": self.imports["home"],
            "growth_csv": os.path.join(input_dir, self.pop_growth_path),
            "constraint_csv": os.path.join(input_dir, self.pop_constraint_path),
            "sector_grouping_file": os.path.join(self.imports['zoning'],
                                                 zone_lookups["population"])
        }

        # Build the emp paths
        emp_paths = {
            "import_home": self.imports["home"],
            "growth_csv": os.path.join(input_dir, self.emp_growth_path),
            "constraint_csv": os.path.join(input_dir, self.emp_constraint_path),
            "sector_grouping_file": os.path.join(self.imports['zoning'],
                                                 zone_lookups["employment"])
        }

        # Assign to dictionary
        self.pop_emp_inputs = {
            "population": pop_paths,
            "employment": emp_paths,
        }
=======
    def _setup_scenario_paths(self) -> None:
        """
        Sets up the pop/emp constraint and growth paths

        The paths are built depending on the scenario.

        Returns
        -------
        None
        """
        # Init
        tfn_scenarios = [
            consts.SC01_JAM,
            consts.SC02_PP,
            consts.SC03_DD,
            consts.SC04_UZC
        ]

        # Path building is slightly different for default NTEM
        if self.scenario_name == consts.SC00_NTEM:
            # Setup directory paths
            home = self.imports['default_inputs']
            pop_home = os.path.join(home, 'population')
            emp_home = os.path.join(home, 'employment')

            # Build paths
            pop_growth_path = os.path.join(pop_home, 'future_population_growth.csv')
            pop_constraint_path = os.path.join(pop_home, 'future_population_values.csv')
            emp_growth_path = os.path.join(emp_home, 'future_workers_growth.csv')
            emp_constraint_path = os.path.join(emp_home, 'future_workers_growth_values.csv')

        elif self.scenario_name in tfn_scenarios:
            # Setup directory paths
            scenario_home = os.path.join(self.imports['scenarios'],
                                         self.scenario_name)
            pop_home = os.path.join(scenario_home, 'population')
            emp_home = os.path.join(scenario_home, 'employment')

            # Build paths
            pop_growth_path = os.path.join(pop_home, 'future_growth_factors.csv')
            pop_constraint_path = os.path.join(pop_home, 'future_growth_values.csv')
            emp_growth_path = os.path.join(emp_home, 'future_growth_factors.csv')
            emp_constraint_path = os.path.join(emp_home, 'future_growth_values.csv')

        else:
            # Shouldn't be able to get here
            raise ValueError(
                "The given scenario seems to be real, but I don't know how "
                "to build the path for it. Given scenario name: %s"
                % str(self.scenario_name)
            )

        # Finally assign to class attributes
        self.pop_constraint_path = pop_constraint_path
        self.pop_growth_path = pop_growth_path
        self.emp_constraint_path = emp_constraint_path
        self.emp_growth_path = emp_growth_path
>>>>>>> a4bfcde8

    def run(self,
            base_year: int = 2018,
            future_years: List[int] = consts.FUTURE_YEARS,
            desired_zoning: str = "MSOA",
            alt_pop_base_year_file: str = None,
            alt_households_base_year_file: str = None,
            alt_worker_base_year_file: str = None,
            alt_pop_growth_assumption_file: str = None,
            alt_households_growth_assumption_file: str = None,
            alt_worker_growth_assumption_file: str = None,
            alt_pop_split_file: str = None,  # THIS ISN'T USED ANYWHERE
            distribution_method: str = "Furness",
            purposes_needed: List[int] = consts.PURPOSES_NEEDED,
            nhb_purposes_needed: List[int] = consts.NHB_PURPOSES_NEEDED,
            modes_needed: List[int] = consts.MODES_NEEDED,
            soc_needed: List[int] = consts.SOC_NEEDED,
            ns_needed: List[int] = consts.NS_NEEDED,
            car_availabilities_needed: List[int] = consts.CA_NEEDED,
            dlog_file: str = None,
            dlog_split_file: str = None,
            minimum_development_certainty: str = "MTL",
            population_metric: str = "Population",  # Households, Population
            constraint_required: List[bool] = consts.CONSTRAINT_REQUIRED_DEFAULT,
            constraint_method: str = "Percentage",  # Percentage, Average
            constraint_area: str = "Designated",  # Zone, Designated, All
            constraint_on: str = "Growth",  # Growth, All
            constraint_source: str = "Grown Base",  # Default, Grown Base, Model Grown Base
            outputting_files: bool = True,
            recreate_productions: bool = True,
            recreate_attractions: bool = True,
            recreate_nhb_productions: bool = True,
            performing_sector_totals: bool = True,
            output_location: str = None,
            echo_distribution: bool = True
            ) -> None:
        """
        The main function for the External Forecast System.

        Performs the following pieces of functionality:
            - Generates trip production from population metrics
            - Generates trip attraction weight from worker metrics
            - Furnesses these to generate a distribution using Synthesiser distributions

        Parameters
        ----------
        base_year:
            This is the base year used for re-balancing growth and constraint
            metrics. Used throughout the program.
            Default input is: 2018
            Possible input is any integer between 2011 to 2051.

        future_years:
            These are the future years used for model outputs.
            Default input is: [2033, 2035, 2050]
            Possible input is a list containing any number of integers between
            2011 to 2051.

        desired_zoning:
            The desired output zoning for this data set.
            Default input is: "MSOA".
            Possible input is any string, preferably one that matches to a
            zoning system with a corresponding translation.

        alt_pop_base_year_file:
            A file location (including file suffix) containing an alternate
            population for the base year. This file does not need full
            alternate population metrics, just needs it for the appropriate
            zones.
            Default input is: None.
            Possible input is any string which refers to a file location.

        alt_households_base_year_file:
            A file location (including file suffix) containing an alternate
            number of households for the base year. This file does not need full
            alternate households metrics, just needs it for the appropriate
            zones.
            Default input is: None.
            Possible input is any string which refers to a file location.

        alt_worker_base_year_file:
            A file location (including file suffix) containing an alternate
            number of workers for the base year. This file does not need full
            alternate worker metrics, just needs it for the appropriate
            zones.
            Default input is: None.
            Possible input is any string which refers to a file location.

        alt_pop_growth_assumption_file:
            A file location (including file suffix) containing an alternate
            population growth for some future years. This file does not need full
            alternate population growth metrics, just needs it for the appropriate
            zones and years.
            Default input is: None.
            Possible input is any string which refers to a file location.

        alt_households_growth_assumption_file:
            A file location (including file suffix) containing an alternate
            households growth for some future years. This file does not need full
            alternate households growth metrics, just needs it for the appropriate
            zones and years.
            Default input is: None.
            Possible input is any string which refers to a file location.

        alt_worker_growth_assumption_file:
            A file location (including file suffix) containing an alternate
            workers growth for some future years. This file does not need full
            alternate worker growth metrics, just needs it for the appropriate
            zones and years.
            Default input is: None.
            Possible input is any string which refers to a file location.

        alt_pop_split_file:
            A file location (including file suffix) containing an alternate
            population split file. This *does* require it for every zone as it
            will be used to generate full new segmentation (i.e. NPR segments).
            Default input is: None.
            Possible input is any string which refers to a file location.

        distribution_method:
            The method to be used for distributing the trips.
            Default input is: "Furness".
            Possible inputs are: "Furness".

        distributions:
            A series of nested dictionary containing all the distributions
            and their appropriate purpose / car availiability / mode / time
            period splits.
            For example, to access purpose 1, car availability 1, mode 3, time
            period 1, distributions[1][1][3][1] is the correct input. Note that
            Synthesiser does not split time periods into separate files so
            currently time period is a series of copied files which have time
            periods split out by a dataframe call.
            Default input is a series of nested dictionaries.
            Possible input is any dictionary corresponding to the correct
            order.

        purposes_needed:
            What purposes are needed on distribution.
            Default input is: [1, 2, 3, 4, 5, 6, 7, 8]
            Possible input is a list containing integers corresponding to the
            purpose IDs.

        soc_needed:
            TODO: What is soc/ns in words?
            What soc are needed on distribution.
            Default input is: [0, 1, 2, 3]
            Possible input is a list containing integers corresponding to the
            soc IDs.

        ns_needed:
            What ns are needed on distribution.
            Default input is: [1, 2, 3, 4, 5]
            Possible input is a list containing integers corresponding to the
            ns IDs.

        car_availabilities_needed:
            What car availabilities are needed on distribution.
            Default input is: [1, 2]
            Possible input is a list containing integers corresponding to the
            car availability IDs.

        modes_needed:
            What modes are needed on distribution.
            Default input is: [3, 6]
            Possible input is a list containing integers corresponding to the
            mode IDs.

        times_needed:
            What time periods are needed on distribution.
            Default input is: [1, 2, 3, 4]
            Possible input is a list containing integers corresponding to the
            time period IDs.

        dlog_file:
            A file location for the development log.
            Default input is: None
            Possible input is any file location folder.

        dlog_split_file:
            A file location for the housing stock split for the development log.
            Default input is: None
            Possible input is any file location folder.

        minimum_development_certainty:
            A string for the minimum development certainty required from the
            development log.
            Default input is: "MTL" # More than likely
            Possible inputs are: "NC", "MTL", "RF", "H"

        integrate_dlog:
            Whether the development log is going to be used.
            Default input is: False
            Possible inputs are: True, False

        population_metric:
            What metric to use for population generation.
            Default input is: "Households"
            Possible inputs are: "Households", "Population"

        constraint_required:
            What constraints are required and where. The list position
            correlates to:
                - 0: Initial population metric constraint
                - 1: Post-development constraint
                - 2: Post-population constraint
                - 3: Initial worker metric constraint
                - 4: Secondary worker metric constraint
                - 5: Final trip-based constraint
            Default input is: [True, True, True, False, False, False]
            Possible inputs are any list of six booleans.

        constraint_method:
            What constraint method is to be used.
                - "Percentage": Reduce the non-constraint values by a percentage.
                - "Average": Reduce the non-constraint values by an average overflow.
            Default input is: "Percentage"
            Possible inputs are: "Percentage", "Average"

        constraint_area:
            What constraint area is to be used for balancing.
                - "Zone": Each zone is its own balancing area. Functionally matches perfectly to constraint.
                - "Designated": Each 'designated' grouping is a balancing area.
                - "All": All areas are combined as a balancing area.
            Default input is: "Designated"
            Possible inputs are: "Zone", "Designated", "All"

        constraint_on:
            Where the constraint is to be applied.
                - "Growth": Only constraint growth, not full amount.
                - "All": Constrain on all.
            Default input is: "Growth"
            Possible inputs are: "Growth", "All"

        constraint_source:
            Where to source the constraint from.
                - "Default": 'Default' constraint values, i.e. raw values from NTEM currently.
                - "Grown Base": New model base including default (NTEM) growth values to be used as constraint.
                - "Model Grown Base": Model base and model growth to be used as a constraint to restrict developments.
            Default input is: "Default"
            Possible inputs are: "Default", "Grown Base", "Model Grown Base"

        outputting_files:
            Whether files are being output.
            Default input is: True
            Possible inputs are: False, True

        performing_sector_totals:
            Whether sector totals are being output.
            Default input is: True
            Possible inputs are: False, True

        output_location:
            Where files are to be output.
            Default input is: None
            Possible input is any file location folder.

        Return
        ----------
        None:
            run() method does not provide any returns. This run method either
            outputs to file or saves within the class structure.

        Future Improvements
        ----------
            - Include more forms of distribution than just Furness.
            - Use purposes needed / car availabilities needed / modes needed /
            times needed to reduce the amount of calculations to be done.
        """
        # Init
        if output_location is None:
            output_location = self.output_location

        if self.model_name == 'noham':
            car_availabilities_needed = None

        # Set up timing
        begin_time = time.time()
        current_time = begin_time

        # Format inputs
        constraint_method = constraint_method.lower()
        constraint_area = constraint_area.lower()
        constraint_on = constraint_on.lower()
        constraint_source = constraint_source.lower()
        distribution_method = distribution_method.lower()
        population_metric = population_metric.lower()
        minimum_development_certainty = minimum_development_certainty.upper()
        integrate_dlog = dlog_split_file is not None and dlog_file is not None

        year_list = [str(x) for x in [base_year] + future_years]

        # Validate inputs
        _input_checks(m_needed=modes_needed)

        # ## PREPARE OUTPUTS ## #
        print("Initialising outputs...")
        write_input_info(
            os.path.join(self.exports['home'], "input_parameters.txt"),
            base_year,
            future_years,
            desired_zoning,
            alt_pop_base_year_file,
            alt_households_base_year_file,
            alt_worker_base_year_file,
            alt_pop_growth_assumption_file,
            alt_households_growth_assumption_file,
            alt_worker_growth_assumption_file,
            alt_pop_split_file,
            distribution_method,
            self.imports['seed_dists'],
            purposes_needed,
            modes_needed,
            soc_needed,
            ns_needed,
            car_availabilities_needed,
            integrate_dlog,
            minimum_development_certainty,
            population_metric,
            constraint_required,
            constraint_method,
            constraint_area,
            constraint_on,
            constraint_source,
        )

        # ## INPUT CHECKS ## #
        print("Starting input checks...")

        # Distribute column names into more specific variables
        base_year_pop_cols = self.column_dictionary["base_year_population"]
        base_year_hh_cols = self.column_dictionary["base_year_households"]
        base_year_workers_cols = self.column_dictionary["base_year_workers"]

        pop_cols = self.column_dictionary["population"] + year_list
        # pop_ratio_cols = self.column_dictionary["population_ratio"] + year_list

        # hh_cols = self.column_dictionary["households"] + year_list
        # hh_occupancy_cols = self.column_dictionary["housing_occupancy"] + year_list

        emp_cols = self.column_dictionary["employment"] + year_list
        # emp_ratio_cols = self.column_dictionary["employment_ratio"] + year_list

        # production_trip_cols = self.column_dictionary["production_trips"] + year_list
        # mode_split_cols = self.column_dictionary["mode_split"] + year_list
        # attraction_weight_cols = self.column_dictionary["attraction_weights"] + year_list

        print("No known errors in the inputs!")
        last_time = current_time
        current_time = time.time()
        print("Input checks took: %.2f seconds." % (current_time - last_time))

        # ## GET DATA ## #
<<<<<<< HEAD
        alternate_inputs = [
            alt_pop_base_year_file,
            alt_households_base_year_file,
            alt_worker_base_year_file,
            alt_pop_growth_assumption_file,
            alt_households_growth_assumption_file,
            alt_worker_growth_assumption_file,
        ]

        # Integrate alternate inputs if given
        if all(x is not None for x in alternate_inputs):
            print("Need to integrate alternative assumptions.")
            print("Integrating alternate assumptions...")
            # # ALTERNATE ASSUMPTION INTEGRATION # #
            integrated_assumptions = self.integrate_alternate_assumptions(
                alt_pop_base_year_file,
                alt_households_base_year_file,
                alt_worker_base_year_file,
                alt_pop_growth_assumption_file,
                alt_households_growth_assumption_file,
                alt_worker_growth_assumption_file,
                base_year_pop_cols,
                base_year_hh_cols,
            )

            population_values = integrated_assumptions[0][base_year_pop_cols]
            # households_values = integrated_assumptions[1][base_year_hh_cols]
            base_emp = integrated_assumptions[2][base_year_workers_cols]
            pop_growth = integrated_assumptions[3][pop_cols]
            # households_growth = integrated_assumptions[4][hh_cols]
            emp_growth = integrated_assumptions[5][emp_cols]

            # TODO: Remove unneeded files
            # population_split = self.future_population_ratio[pop_ratio_cols].copy()
            # housing_type_split = self.housing_type_split[hh_occupancy_cols].copy()
            # housing_occupancy = self.housing_occupancy[hh_occupancy_cols].copy()
            # hb_mode_split = self.hb_mode_split[mode_split_cols].copy()
            # msoa_area_types = self.msoa_area_types.copy()
            # zone_areatype_lookup = self.msoa_model_zone_lookup.copy()
            # worker_split = self.worker_splits[emp_ratio_cols].copy()

            # trip_rates = self.production_trip_rates[
            #     production_trip_cols
            # ].copy().rename(
            #     # Rename to cols names used in code
            #     columns={
            #         "traveller_type": "traveller_type_id",
            #         "area_type": "area_type_id",
            #         "p": "purpose_id"
            #     }
            # )
            #
            # car_association = self.traveller_types[[
            #     "cars", "traveller_type"
            # ]].copy().rename(columns={"traveller_type": "traveller_type_id"})
            #
            # car_association["car_availability_id"] = 0
            # no_car_mask = (car_association["cars"] == 0)
            #
            # car_association[no_car_mask]["car_availability_id"] = 1
            # car_association[-no_car_mask]["car_availability_id"] = 2

            print("Integrated alternate assumptions!")
            last_time = current_time
            current_time = time.time()
            print("Integrating alternate assumptions took: %.2f seconds." %
                  (current_time - last_time))
        else:
            # # COPY OVER VALUES # #
            print("No need to integrate alternative assumptions.")
            print("Reading in default values...")
            base_pop = self.base_pop[base_year_pop_cols].copy()
            pop_growth = self.pop_growth.copy()
            # population_split = self.future_population_ratio[pop_ratio_cols].copy()

            # households_values = self.households_values[base_year_hh_cols].copy()
            # households_growth = self.households_growth[hh_cols].copy()
            # housing_type_split = self.housing_type_split[hh_occupancy_cols].copy()
            # housing_occupancy = self.housing_occupancy[hh_occupancy_cols].copy()

            base_emp = self.base_emp[base_year_workers_cols].copy()
            emp_growth = self.emp_growth.copy()
            # worker_split = self.worker_splits[emp_ratio_cols].copy()

            # # Need to rename cols to names used in code
            # trip_rates = self.production_trip_rates[production_trip_cols].copy()
            # trip_rates = trip_rates.rename(
            #     columns={
            #         "traveller_type": "traveller_type_id",
            #         "area_type": "area_type_id",
            #         "p": "purpose_id"
            #     }
            # )

            # hb_mode_split = self.hb_mode_split[mode_split_cols].copy()
            # msoa_area_types = self.msoa_area_types.copy()
            # zone_areatype_lookup = self.msoa_model_zone_lookup.copy()
            #
            # zone_areatype_lookup = zone_areatype_lookup.merge(
            #     msoa_area_types,
            #     left_on="msoa_zone_id",
            #     right_on="model_zone_id"
            # )
            # zone_areatype_lookup = zone_areatype_lookup.groupby(
            #     ['norms_2015_zone_id', 'area_type_id']
            # ).size().to_frame('count').reset_index()
            #
            # zone_areatype_lookup = zone_areatype_lookup.sort_values(
            #     by=['count', 'area_type_id'],
            #     ascending=[False, True]
            # ).drop_duplicates(subset=['norms_2015_zone_id'])
            #
            # zone_areatype_lookup = zone_areatype_lookup[[
            #     'norms_2015_zone_id', 'area_type_id'
            # ]].sort_values('norms_2015_zone_id')

            # car_association = self.traveller_types[[
            #         "cars",
            #         "traveller_type"
            # ]].copy().rename(columns={"traveller_type": "traveller_type_id"})
            #
            # car_association["car_availability_id"] = 0
            # no_car_mask = (car_association["cars"] == "0")
            #
            # # set up ids (-no_car_mask is the inversion of no_car_mask)
            # car_association.loc[no_car_mask, "car_availability_id"] = 1
            # car_association.loc[-no_car_mask, "car_availability_id"] = 2

            # car_association = car_association[[
            #     "traveller_type_id",
            #     "car_availability_id"
            # ]]

            # attraction_weights = self.attraction_weights[attraction_weight_cols].copy()

            print("Read-in default values!")
            last_time = current_time
            current_time = time.time()
            print("Reading in default values took: %.2f seconds." %
                  (current_time - last_time))
=======
        # TODO: Tidy this up
        pop_growth = self.pop_growth.copy()
        emp_growth = self.emp_growth.copy()
>>>>>>> a4bfcde8

        # ## D-LOG READ-IN
        if integrate_dlog:
            development_log = pd.read_csv(dlog_file)
            development_log_split = pd.read_csv(dlog_split_file)
        else:
            development_log = None
            development_log_split = None

        # ## CONSTRAINT BUILDING
<<<<<<< HEAD
        if constraint_source == "default":
            print("Constraint 'default' selected, retrieving constraint data...")
            pop_constraint = self.pop_constraint.copy()

            # households_constraint = self.households_constraint[hh_cols].copy()

            emp_constraint = self.emp_constraint.copy()
            emp_constraint = self.constrainer.convert_constraint_off_base_year(
                emp_constraint,
                str(base_year),
                year_list
            )

            print("Constraint retrieved!")
            last_time = current_time
            current_time = time.time()
            print("Constraint retrieval took: %.2f seconds." %
                  (current_time - last_time))

        elif constraint_source == "grown base":
            print("Constraint 'grown base' source selected, growing given "
                  "base by default growth factors...")
            pop_constraint = self.pop_constraint[pop_cols].copy()
            pop_constraint = constrainer.grow_constraint(
                pop_constraint,
                pop_growth,
                str(base_year),
                [str(x) for x in future_years]
            )

            # households_constraint = self.households_growth[hh_cols].copy()
            # households_constraint = constrainer.grow_constraint(
            #     households_values,
            #     households_constraint,
            #     str(base_year),
            #     [str(x) for x in future_years]
            # )

            # Update this with attraction model updates
            emp_constraint = self.emp_growth.copy()

            emp_constraint = du.convert_growth_off_base_year(
                emp_constraint,
                str(base_year),
                year_list
            )
            emp_constraint = du.get_grown_values(base_emp,
                                                 emp_constraint,
                                                    "base_year_workers",
                                                 year_list)
            print("Constraint generated!")
            last_time = current_time
            current_time = time.time()
            print("Constraint generation took: %.2f seconds." %
                  (current_time - last_time))
=======
        pop_constraint = self.pop_constraint.copy()
        emp_constraint = self.emp_constraint.copy()
>>>>>>> a4bfcde8

        print("Constraints retrieved!")
        last_time = current_time
        current_time = time.time()
        print("Constraint retrieval took: %.2f seconds." %
              (current_time - last_time))

        # ## PRODUCTION GENERATION ## #
        print("Generating productions...")
        production_trips = self.production_generator.run(
            base_year=str(base_year),
            future_years=[str(x) for x in future_years],
            population_growth=pop_growth,
            population_constraint=pop_constraint,
            import_home=self.imports['home'],
            control_productions=True,
            d_log=development_log,
            d_log_split=development_log_split,
            constraint_required=constraint_required,
            constraint_method=constraint_method,
            constraint_area=constraint_area,
            constraint_on=constraint_on,
            constraint_source=constraint_source,
            designated_area=self.lad_msoa_lookup.copy(),
            out_path=self.exports['productions'],
            recreate_productions=recreate_productions,

            population_metric=population_metric,
        )
        last_time = current_time
        current_time = time.time()
        elapsed_time = current_time - last_time
        print("Production generation took: %.2f seconds" % elapsed_time)

        # ## ATTRACTION GENERATION ###
        print("Generating attractions...")
        attraction_dataframe, nhb_att = self.attraction_generator.run(
            out_path=self.exports['attractions'],
            base_year=str(base_year),
            future_years=[str(x) for x in future_years],
            employment_growth=emp_growth,
            employment_constraint=emp_constraint,
            import_home=self.imports['home'],
            attraction_weights_path=self.imports['a_weights'],
            control_attractions=True,
            d_log=development_log,
            d_log_split=development_log_split,
            constraint_required=constraint_required,
            constraint_method=constraint_method,
            constraint_area=constraint_area,
            constraint_on=constraint_on,
            constraint_source=constraint_source,
            designated_area=self.lad_msoa_lookup.copy(),
            recreate_attractions=recreate_attractions
        )

        last_time = current_time
        current_time = time.time()
        print("Attraction generation took: %.2f seconds" %
              (current_time - last_time))

        # ## Audit the pop/emp inputs/outputs ## #
        print("Auditing population/employment numbers...")
        # Build paths
        pop_path = os.path.join(self.exports['productions'],
                                self.production_generator.pop_fname)
        emp_path = os.path.join(self.exports['attractions'],
                                self.attraction_generator.emp_fname)

        # Build the comparators
        pop_comp = PopEmpComparator(
            **self.pop_emp_inputs['population'],
            output_csv=pop_path,
            data_type='population',
            base_year=str(base_year),
            verbose=self.verbose
        )
        emp_comp = PopEmpComparator(
            **self.pop_emp_inputs['employment'],
            output_csv=emp_path,
            data_type='employment',
            base_year=str(base_year),
            verbose=self.verbose
        )

        # Write comparisons to disk
        pop_comp.write_comparisons(self.exports['reports'], 'csv', True)
        emp_comp.write_comparisons(self.exports['reports'], 'csv', True)

        last_time = current_time
        current_time = time.time()
        elapsed_time = current_time - last_time
        print("Population/Employment auditing took: %.2f seconds" % elapsed_time)

        # ## Generate NHB Productions ## #
        print("Generating Non-Home Based Productions...")
        nhb_pm = pm.NhbProductionModel(
            import_home=self.imports['home'],
            export_home=self.exports['home'],
            model_name=self.model_name,
            msoa_conversion_path=self.msoa_zones_path,
            base_year=str(base_year),
            future_years=[str(x) for x in future_years]
        )
        nhb_productions = nhb_pm.run(
            recreate_productions=recreate_nhb_productions
        )

        last_time = current_time
        current_time = time.time()
        elapsed_time = current_time - last_time
        print("NHB Production generation took: %.2f seconds" % elapsed_time)

        # # ## ATTRACTION WEIGHT GENERATION ## #
        print("Generating attraction weights...")
        attraction_weights = du.convert_to_weights(
            attraction_dataframe,
            year_list
        )

        nhb_a_weights = du.convert_to_weights(
            nhb_att,
            year_list
        )

        print("Attraction weights generated!")
        last_time = current_time
        current_time = time.time()
        print("Attraction weight generation took: %.2f seconds" %
              (current_time - last_time))

        # To avoid errors lets make sure all columns have the same datatype
        production_trips.columns = production_trips.columns.astype(str)
        nhb_productions.columns = nhb_productions.columns.astype(str)

        attraction_dataframe.columns = attraction_dataframe.columns.astype(str)
        attraction_weights.columns = attraction_weights.columns.astype(str)
        nhb_a_weights.columns = nhb_a_weights.columns.astype(str)

        # ## ZONE TRANSLATION ## #
        model_zone_col = '%s_zone_id' % self.model_name
        if desired_zoning != self.input_zone_system:
            print("Need to translate zones.")
            print("Translating from: " + self.input_zone_system)
            print("Translating to: " + desired_zoning)

            # Read in translation dataframes
            fname = consts.POP_TRANSLATION_FNAME % (self.input_zone_system, self.model_name)
            path = os.path.join(self.imports['zoning'], fname)
            pop_translation_df = pd.read_csv(path)

            fname = consts.EMP_TRANSLATION_FNAME % (self.input_zone_system, self.model_name)
            path = os.path.join(self.imports['zoning'], fname)
            emp_translation_df = pd.read_csv(path)

            # Figure out which columns are the segmentation
            non_split_columns = list(production_trips.columns)
            non_split_columns = du.list_safe_remove(non_split_columns, year_list)
            converted_productions = self.zone_translator.run(
                production_trips,
                pop_translation_df,
                self.input_zone_system,
                desired_zoning,
                non_split_cols=non_split_columns
            )

            non_split_columns = list(nhb_productions.columns)
            non_split_columns = du.list_safe_remove(non_split_columns, year_list)
            converted_nhb_productions = self.zone_translator.run(
                nhb_productions,
                pop_translation_df,
                self.input_zone_system,
                desired_zoning,
                non_split_cols=non_split_columns
            )

            non_split_columns = list(attraction_dataframe.columns)
            non_split_columns = du.list_safe_remove(non_split_columns, year_list)
            converted_pure_attractions = self.zone_translator.run(
                attraction_dataframe,
                emp_translation_df,
                self.input_zone_system,
                desired_zoning,
                non_split_cols=non_split_columns
            )

            non_split_columns = list(nhb_att.columns)
            non_split_columns = du.list_safe_remove(non_split_columns, year_list)
            converted_nhb_att = self.zone_translator.run(
                nhb_att,
                emp_translation_df,
                self.input_zone_system,
                desired_zoning,
                non_split_cols=non_split_columns
            )

            non_split_columns = list(attraction_weights.columns)
            non_split_columns = du.list_safe_remove(non_split_columns, year_list)
            converted_attractions = self.zone_translator.run(
                attraction_weights,
                emp_translation_df,
                self.input_zone_system,
                desired_zoning,
                non_split_cols=non_split_columns
            )

            non_split_columns = list(nhb_a_weights.columns)
            non_split_columns = du.list_safe_remove(non_split_columns, year_list)
            converted_nhb_attractions = self.zone_translator.run(
                nhb_a_weights,
                emp_translation_df,
                self.input_zone_system,
                desired_zoning,
                non_split_cols=non_split_columns
            )

            print("Zone translation completed!")
            last_time = current_time
            current_time = time.time()
            print("Zone translation took: %.2f seconds" %
                  (current_time - last_time))
        else:
            converted_productions = production_trips.copy()
            converted_nhb_productions = nhb_productions.copy()

            converted_attractions = attraction_weights.copy()
            converted_pure_attractions = attraction_dataframe.copy()

            converted_nhb_att = nhb_att.copy()
            converted_nhb_attractions = nhb_a_weights.copy()

        # Write Translated p/a to file
        fname = consts.PRODS_FNAME % (desired_zoning, 'hb')
        converted_productions.to_csv(
            os.path.join(self.exports['productions'], fname),
            index=False
        )

        fname = consts.PRODS_FNAME % (desired_zoning, 'nhb')
        converted_nhb_productions.to_csv(
            os.path.join(self.exports['productions'], fname),
            index=False
        )

        fname = consts.ATTRS_FNAME % (desired_zoning, 'hb')
        converted_pure_attractions.to_csv(
            os.path.join(self.exports['attractions'], fname),
            index=False
        )

        fname = consts.ATTRS_FNAME % (desired_zoning, 'nhb')
        converted_nhb_att.to_csv(
            os.path.join(self.exports['attractions'], fname),
            index=False
        )

        # ## DISTRIBUTION ## #
        if distribution_method == "furness":
            print("Generating HB distributions...")
            dm.distribute_pa(
                productions=converted_productions,
                attraction_weights=converted_attractions,
                trip_origin='hb',
                years_needed=year_list,
                p_needed=purposes_needed,
                m_needed=modes_needed,
                soc_needed=soc_needed,
                ns_needed=ns_needed,
                ca_needed=car_availabilities_needed,
                zone_col=model_zone_col,
                seed_dist_dir=self.imports['seed_dists'],
                dist_out=self.exports['pa_24'],
                audit_out=self.exports['audits'],
                echo=echo_distribution
            )

            print("Generating NHB distributions...")
            dm.distribute_pa(
                productions=converted_nhb_productions,
                attraction_weights=converted_nhb_attractions,
                trip_origin='nhb',
                years_needed=year_list,
                p_needed=nhb_purposes_needed,
                m_needed=modes_needed,
                soc_needed=soc_needed,
                ns_needed=ns_needed,
                ca_needed=car_availabilities_needed,
                zone_col=model_zone_col,
                seed_dist_dir=self.imports['seed_dists'],
                dist_out=self.exports['pa_24'],
                audit_out=self.exports['audits'],
                echo=echo_distribution
            )

            last_time = current_time
            current_time = time.time()
            print("Distribution generation took: %.2f seconds" %
                  (current_time - last_time))
        else:
            raise ValueError("'%s' is not a valid distribution method!" %
                             (str(distribution_method)))

        # ## SECTOR TOTALS ## #
        zone_system_file = os.path.join(self.imports['zoning'],
                                        desired_zoning + '.csv')
        sector_grouping_file = os.path.join(self.imports['zoning'],
                                            "tfn_level_one_sectors_norms_grouping.csv")

        sector_totals = self.sector_reporter.calculate_sector_totals(
                converted_productions,
                grouping_metric_columns=year_list,
                sector_grouping_file=sector_grouping_file,
                zone_col=model_zone_col
                )

        pm_sector_total_dictionary = {}

        for purpose in purposes_needed:
            # TODO: Update sector reporter.
            #  Sector totals don't currently allow per purpose reporting

            pm_productions = converted_productions.copy()

            pm_sector_totals = self.sector_reporter.calculate_sector_totals(
                pm_productions,
                grouping_metric_columns=year_list,
                sector_grouping_file=sector_grouping_file,
                zone_col=model_zone_col
            )

            key_string = str(purpose)
            pm_sector_total_dictionary[key_string] = pm_sector_totals

        # ## OUTPUTS ## #
        # TODO: Properly integrate this

        if outputting_files:
            if output_location is not None:
                print("Saving files to: " + output_location)

                # Distributions moved to furness
                # Pop generation moved
                # Production Generation moved
                # Final workers out moved
                # Attractions output moved
                # Translated production and attractions moved

                fname = desired_zoning + "_sector_totals.csv"
                sector_totals.to_csv(
                    os.path.join(self.exports['sectors'], fname),
                    index=False
                )

                for key, sector_total in pm_sector_total_dictionary.items():
                    print("Saving sector total: " + key)
                    fname = "sector_total_%s.csv" % key
                    sector_total.to_csv(
                        os.path.join(self.exports['sectors'], fname),
                        index=False
                    )
                    print("Saved sector total: " + key)

            else:
                print("No output location given. Saving files to local storage "
                      + "for future usage.")
                self.sector_totals = sector_totals
                # TODO: Store output files into local storage (class storage)
        else:
            print("Not outputting files, saving files to local storage for "
                  + "future usage.")
            self.sector_totals = sector_totals
            # TODO: Store output files into local storage (class storage)

    def pa_to_od(self,
                 model_name: str,
                 years_needed: List[int] = consts.ALL_YEARS,
                 modes_needed: List[int] = consts.MODES_NEEDED,
                 purposes_needed: List[int] = consts.PURPOSES_NEEDED,
                 soc_needed: List[int] = consts.SOC_NEEDED,
                 ns_needed: List[int] = consts.NS_NEEDED,
                 ca_needed: List[int] = consts.CA_NEEDED,
                 overwrite_hb_tp_pa: bool = True,
                 overwrite_hb_tp_od: bool = True,
                 echo: bool = True
                 ) -> None:
        """
        Converts home based PA matrices into time periods split PA matrices,
        then OD matrices (to_home, from_home, and full OD)

        Parameters
        ----------
        model_name:
            The name of the model to convert from PA to OD

        years_needed:
            The years of PA matrices to convert to OD

        modes_needed:
            The modes of PA matrices to convert to OD

        purposes_needed:
            The purposes of PA matrices to convert to OD

        soc_needed:
            The skill levels of PA matrices to convert to OD

        ns_needed:
            The income levels of PA matrices to convert to OD

        ca_needed:
            The the car availability of PA matrices to convert to OD

        output_location:
            The directory to create the new output directory in - a dir named
            self._out_dir (NorMITs Demand) should exist here. Usually
            a drive name e.g. Y:/

        iter_num:
            The number of the iteration being run.

        # TODO: Update docs once correct functionality exists
        overwrite_hb_tp_pa:
            Whether to split home based PA matrices into time periods.

        overwrite_hb_tp_od:
            Whether to convert time period split PA matrices into OD matrices.

        echo:
            If True, suppresses some of the non-essential terminal outputs.

        Returns
        -------
        None
        """
        # Init
        _input_checks(m_needed=modes_needed)

        # TODO: Add time print outs

        # TODO: Check if tp pa matrices exist first
        if overwrite_hb_tp_pa:
            print("Converting HB 24hr PA to time period split PA...")
            pa2od.efs_build_tp_pa(
                tp_import=self.imports['tp_splits'],
                pa_import=self.exports['pa_24'],
                pa_export=self.exports['pa'],
                years_needed=years_needed,
                p_needed=purposes_needed,
                m_needed=modes_needed,
                soc_needed=soc_needed,
                ns_needed=ns_needed,
                ca_needed=ca_needed
            )
            print('HB time period split PA matrices compiled!\n')

        # TODO: Check if od matrices exist first
        if overwrite_hb_tp_od:
            print('Converting time period split PA to OD...')
            pa2od.efs_build_od(
                pa_import=self.exports['pa'],
                od_export=self.exports['od'],
                model_name=model_name,
                p_needed=purposes_needed,
                m_needed=modes_needed,
                soc_needed=soc_needed,
                ns_needed=ns_needed,
                ca_needed=ca_needed,
                years_needed=years_needed,
                phi_type='fhp_tp',
                aggregate_to_wday=True,
                echo=echo
            )
            print('HB OD matrices compiled!\n')
            # TODO: Create 24hr OD for HB

    # TODO: Remove efs.run_nhb(). Has been superseeded by new model
    def run_nhb(self,
                years_needed: List[int] = consts.ALL_YEARS,
                modes_needed: List[int] = consts.MODES_NEEDED,
                hb_purposes_needed: List[int] = consts.PURPOSES_NEEDED,
                hb_soc_needed: List[int] = consts.SOC_NEEDED,
                hb_ns_needed: List[int] = consts.NS_NEEDED,
                hb_ca_needed: List[int] = consts.CA_NEEDED,
                nhb_purposes_needed: List[int] = consts.NHB_PURPOSES_NEEDED,
                overwrite_nhb_productions: bool = True,
                overwrite_nhb_od: bool = True,
                overwrite_nhb_tp_od: bool = True,
                ):
        """
        Generates NHB distributions based from the time-period split
        HB distributions

        Performs the following actions:
            - Generates NHB productions using NHB factors and HB distributions
            - Furnesses NHB productions Synthesiser distributions as a seed

        Parameters
        ----------
        years_needed:
            The years used to produce NHB distributions for.

        modes_needed:
            The mode to generate a NHB distributions for.

        hb_purposes_needed:
            The home based purposes to use when generating NHB productions.

        hb_soc_needed:
            The home based soc_ids to use when generating NHB productions.

        hb_ns_needed:
            The home based ns_ids to use when generating NHB productions.

        hb_ca_needed:
            The car availability ids to use when generating NHB productions.

        nhb_purposes_needed:
            Which NHB purposes to generate NHb distributions for.

        output_location:
            The directory to create the new output directory in - a dir named
            self._out_dir (NorMITs Demand) should exist here. Usually
            a drive name e.g. Y:/

        iter_num:
            The number of the iteration being run.

        # TODO: Update docs once correct functionality exists
        overwrite_nhb_productions:
            Whether to generate nhb productions or not.

        overwrite_nhb_od
            Whether to generate nhb OD matrices or not.

        overwrite_nhb_tp_od
            Whether to generate nhb tp split OD matrices or not.

        Returns
        -------
        None
        """
        # Init
        _input_checks(m_needed=modes_needed)

        # TODO: Add time print outs
        # TODO: Change import paths to accept specific dir
        # TODO: Allow flexible segmentations

        # TODO: Check if nhb productions exist first
        if overwrite_nhb_productions:
            print("Generating NHB Productions...")
            pm.old_nhb_production(hb_pa_import=self.exports['pa_24'],
                                  nhb_export=self.exports['productions'],
                                  required_purposes=hb_purposes_needed,
                                  required_modes=modes_needed,
                                  required_soc=hb_soc_needed,
                                  required_ns=hb_ns_needed,
                                  required_car_availabilities=hb_ca_needed,
                                  years_needed=years_needed,
                                  nhb_factor_import=self.imports['home'])
            print('NHB productions generated!\n')

        # TODO: Check if NHB matrices exist first
        if overwrite_nhb_od:
            print("Furnessing NHB productions...")
            dm.nhb_furness(
                p_import=self.exports['productions'],
                a_import=self.exports['attractions'],
                seed_dist_dir=self.imports['seed_dists'],
                pa_export=self.exports['pa_24'],
                model_name=self.model_name,
                p_needed=nhb_purposes_needed,
                m_needed=modes_needed,
                years_needed=[str(x) for x in years_needed],
                seed_infill=0.01
            )
            print('NHB productions "furnessed"\n')

        if overwrite_nhb_tp_od:
            print("Converting NHB 24hr OD to time period split OD...")
            pa2od.efs_build_tp_pa(
                tp_import=self.imports['tp_splits'],
                pa_import=self.exports['pa_24'],
                pa_export=self.exports['pa'],
                years_needed=years_needed,
                p_needed=nhb_purposes_needed,
                m_needed=modes_needed,
                matrix_format='pa'
            )
            print('NHB time period split PA matrices compiled!\n')

        print("NHB run complete!")

    def pre_me_compile_od_matrices(self,
                                   year: int = consts.BASE_YEAR,
                                   hb_p_needed: List[int] = consts.PURPOSES_NEEDED,
                                   nhb_p_needed: List[int] = consts.NHB_PURPOSES_NEEDED,
                                   m_needed: List[int] = consts.MODES_NEEDED,
                                   tp_needed: List[int] = consts.TIME_PERIODS,
                                   overwrite_aggregated_od: bool = True,
                                   overwrite_compiled_od: bool = True
                                   ) -> None:
        """
        Compiles pre-ME OD matrices produced by EFS into User Class format
        i.e. business, commute, other

        Performs the following actions:
            - Aggregates OD matrices up to p/m/tp segmentation. Will also
              include ca/nca if run for norms.
            - Compiles the aggregated OD matrices into User Class format,
              saving the split factors for decompile later.

        Parameters
        ----------
        year:
            The year to produce compiled OD matrices for.

        hb_p_needed:
            The home based purposes to use when compiling and aggregating
            OD matrices.

        nhb_p_needed:
            The non home based purposes to use when compiling and aggregating
            OD matrices.

        m_needed:
            The mode to use when compiling and aggregating OD matrices. This
            will be used to determine if car availability needs to be included
            or not

        tp_needed:
            The time periods to use when compiling and aggregating OD matrices.

        output_location:
            The directory to create the new output directory in - a dir named
            self._out_dir (NorMITs Demand) should exist here. Usually
            a drive name e.g. Y:/

        iter_num:
            The number of the iteration being run.

        # TODO: Update docs once correct functionality exists
        overwrite_aggregated_od:
            Whether to generate aggregated od matrices or not.

        overwrite_compiled_od
            Whether to generate compiled OD matrices or not.


        Returns
        -------
        None
        """
        # Init
        _input_checks(m_needed=m_needed)

        # TODO: Dynamically set CA needed in EFS Init
        if self.model_name == 'norms' or self.model_name == 'norms_2015':
            ca_needed = consts.CA_NEEDED
        elif self.model_name == 'noham':
            ca_needed = [None]
        else:
            raise ValueError("Got an unexpected model name. Got %s, expected "
                             "either 'norms', 'norms_2015' or 'noham'."
                             % str(self.model_name))

        if overwrite_aggregated_od:
            for matrix_format in ['od_from', 'od_to']:
                mat_p.aggregate_matrices(
                    import_dir=self.exports['od'],
                    export_dir=self.exports['aggregated_od'],
                    trip_origin='hb',
                    matrix_format=matrix_format,
                    years_needed=[year],
                    p_needed=hb_p_needed,
                    m_needed=m_needed,
                    ca_needed=ca_needed,
                    tp_needed=tp_needed
                )
            mat_p.aggregate_matrices(
                import_dir=self.exports['od'],
                export_dir=self.exports['aggregated_od'],
                trip_origin='nhb',
                matrix_format='od',
                years_needed=[year],
                p_needed=nhb_p_needed,
                m_needed=m_needed,
                ca_needed=ca_needed,
                tp_needed=tp_needed
            )

        if overwrite_compiled_od:
            mat_p.build_compile_params(
                import_dir=self.exports['aggregated_od'],
                export_dir=self.params['compile'],
                matrix_format='od',
                years_needed=[year],
                ca_needed=ca_needed,
                tp_needed=tp_needed
            )

            compile_params_fname = du.get_compile_params_name('od', str(year))
            compile_param_path = os.path.join(self.params['compile'],
                                              compile_params_fname)
            du.compile_od(
                od_folder=self.exports['aggregated_od'],
                write_folder=self.exports['compiled_od'],
                compile_param_path=compile_param_path,
                build_factor_pickle=True,
                factor_pickle_path=self.params['compile']
            )

    def generate_post_me_tour_proportions(self,
                                          model_name: str,
                                          year: int = consts.BASE_YEAR,
                                          m_needed: List[int] = consts.MODES_NEEDED,
                                          overwrite_decompiled_od=True,
                                          overwrite_tour_proportions=True
                                          ) -> None:
        """
        Uses post-ME OD matrices from the TfN model (NoRMS/NoHAM) to generate
        tour proportions for each OD pair, for each purpose (and ca as
        needed). Also converts OD matrices to PA.

        Performs the following actions:
            - Converts post-ME files into and EFS format as needed. (file name
              changes, converting long to wide as needed.)
            - Decompiles the converted post-ME matrices into purposes (and ca
              when needed) using the split factors produced during pre-me
              OD compilation
            - Generates tour proportions for each OD pair, for each purpose
              (and ca as needed), saving for future year post-ME compilation
              later.
            - Converts OD matrices to PA.

        Parameters
        ----------
        model_name:
            The name of the model this is being run for.

        year:
             The year to decompile OD matrices for. (Usually the base year)

        m_needed:
            The mode to use when decompiling OD matrices. This will be used
            to determine if car availability needs to be included or not.

        output_location:
            The directory to create the new output directory in - a dir named
            self._out_dir (NorMITs Demand) should exist here. Usually
            a drive name e.g. Y:/

        iter_num:
            The number of the iteration being run.

        # TODO: Update docs once correct functionality exists
        overwrite_decompiled_od:
            Whether to decompile the post-me od matrices or not

        overwrite_tour_proportions:
            Whether to generate tour proportions or not.

        Returns
        -------
        None
        """
        # Init
        _input_checks(m_needed=m_needed)

        if self.model_name == 'norms' or self.model_name == 'norms_2015':
            ca_needed = consts.CA_NEEDED
            from_pcu = False
        elif self.model_name == 'noham':
            ca_needed = [None]
            from_pcu = True
        else:
            raise ValueError("Got an unexpected model name. Got %s, expected "
                             "either 'norms', 'norms_2015' or 'noham'."
                             % str(self.model_name))

        # TODO: Fix OD2PA to use norms_2015/norms for zone names

        if overwrite_decompiled_od:
            print("Decompiling OD Matrices into purposes...")
            need_convert = od2pa.need_to_convert_to_efs_matrices(
                model_import=self.exports['post_me']['model_output'],
                od_import=self.exports['post_me']['compiled_od']
            )
            if need_convert:
                od2pa.convert_to_efs_matrices(
                    import_path=self.exports['post_me']['model_output'],
                    export_path=self.exports['post_me']['compiled_od'],
                    matrix_format='od',
                    year=year,
                    user_class=True,
                    to_wide=True,
                    wide_col_name='%s_zone_id' % model_name,
                    from_pcu=from_pcu,
                    vehicle_occupancy_import=self.imports['home']
                )

            # TODO: Stop the filename being hardcoded after integration with TMS
            decompile_factors_path = os.path.join(
                self.params['compile'],
                'od_compilation_factors.pickle'
            )
            od2pa.decompile_od(
                od_import=self.exports['post_me']['compiled_od'],
                od_export=self.exports['post_me']['od'],
                decompile_factors_path=decompile_factors_path,
                year=year
            )

        if overwrite_tour_proportions:
            print("Converting OD matrices to PA and generating tour "
                  "proportions...")
            mat_p.generate_tour_proportions(
                od_import=self.exports['post_me']['od'],
                zone_translate_dir=self.imports['zone_translation'],
                pa_export=self.exports['post_me']['pa'],
                tour_proportions_export=self.params['tours'],
                year=year,
                ca_needed=ca_needed
            )

    def compile_future_year_od_matrices(self,
                                        years_needed: List[int] = consts.FUTURE_YEARS,
                                        hb_p_needed: List[int] = consts.ALL_HB_P,
                                        m_needed: List[int] = consts.MODES_NEEDED,
                                        overwrite_aggregated_pa: bool = True,
                                        overwrite_future_year_od: bool = True
                                        ) -> None:
        """
        Generates future year post-ME OD matrices using the generated tour
        proportions from decompiling post-ME base year matrices, and the
        EFS generated future year PA matrices.

        Performs the following actions:
            - Aggregates EFS future year PA matrices up to the required
              segmentation level to match the generated tour proportions.
              (purpose and car_availability as needed).
            - Uses the base year post-ME tour proportions to convert 24hr PA
              matrices into time-period split OD matrices - outputting to
              file.

        Parameters
        ----------
        years_needed:
            The future years that need converting from PA to OD.

        hb_p_needed:
            The home based purposes to use while converting PA to OD

        m_needed:
            The mode to use during the conversion. This will be used to
            determine if car availability needs to be included or not.

        output_location:
            The directory to create the new output directory in - a dir named
            self._out_dir (NorMITs Demand) should exist here. Usually
            a drive name e.g. Y:/

        iter_num:
            The number of the iteration being run.

        # TODO: Update docs once correct functionality exists
        overwrite_aggregated_pa:
            Whether to generate the aggregated pa matrices or not

        overwrite_future_year_od:
            Whether to convert pa to od or not.

        Returns
        -------
        None
        """
        # Init
        _input_checks(m_needed=m_needed)

        if self.model_name == 'norms' or self.model_name == 'norms_2015':
            ca_needed = consts.CA_NEEDED
        elif self.model_name == 'noham':
            ca_needed = [None]
        else:
            raise ValueError("Got an unexpected model name. Got %s, expected "
                             "either 'norms', 'norms_2015' or 'noham'."
                             % str(self.model_name))

        if overwrite_aggregated_pa:
            mat_p.aggregate_matrices(
                import_dir=self.exports['pa_24'],
                export_dir=self.exports['aggregated_pa_24'],
                trip_origin='hb',
                matrix_format='pa',
                years_needed=years_needed,
                p_needed=hb_p_needed,
                ca_needed=ca_needed,
                m_needed=m_needed
            )

        if overwrite_future_year_od:
            pa2od.build_od_from_tour_proportions(
                pa_import=self.exports['aggregated_pa_24'],
                od_export=self.exports['post_me']['od'],
                tour_proportions_dir=self.params['tours'],
                zone_translate_dir=self.imports['zone_translation'],
                ca_needed=ca_needed
            )

        # TODO: Compile to OD/PA when we know the correct format

    def segment_dataframe(self,
                          combined_dataframe: pd.DataFrame,
                          split_dataframe: pd.DataFrame,
                          year_list: List[str]
                          ) -> pd.DataFrame:
        """
        #TODO
        """
        combined_dataframe = combined_dataframe.copy()
        split_dataframe = split_dataframe.copy()

        segmented_dataframe = pd.merge(
            split_dataframe,
            combined_dataframe,
            on=["model_zone_id"],
            suffixes=("_spl", "")
        )

        for year in year_list:
            segmented_dataframe.loc[:, year] = (
                segmented_dataframe.loc[:, year]
                /
                segmented_dataframe.loc[:, year + "_spl"]
            )

        split_names = [s + "_spl" for s in year_list]
        segmented_dataframe = segmented_dataframe.drop(
            labels=split_names,
            axis=1
        )

        return segmented_dataframe

    def mode_time_split_application(self,
                                    production_dataframe: pd.DataFrame,
                                    mode_time_split_dataframe: pd.DataFrame,
                                    year_list: List[str]
                                    ) -> pd.DataFrame:
        """
        #TODO
        """
        production_dataframe = production_dataframe.copy()
        mode_time_split_dataframe = mode_time_split_dataframe.copy()

        trip_dataframe = pd.merge(
            production_dataframe,
            mode_time_split_dataframe,
            on=["purpose_id", "traveller_type_id", "area_type_id"],
            suffixes=("", "_splits")
        )

        # Multiply by proportions to get split values
        for year in year_list:
            trip_dataframe.loc[:, year] = (
                trip_dataframe[year]
                *
                trip_dataframe[year + "_splits"]
            )

        # Extract just the needed columns
        group_by_cols = [
            "model_zone_id",
            "purpose_id",
            "traveller_type_id",
            "area_type_id",
            "mode_time_split"
        ]
        needed_columns = group_by_cols.copy()
        needed_columns.extend(year_list)

        trip_dataframe = trip_dataframe[needed_columns]
        trip_dataframe = trip_dataframe.groupby(
            by=group_by_cols,
            as_index=False
        ).sum()

        return trip_dataframe

    def attraction_generation(self,
                              worker_dataframe: pd.DataFrame,
                              attraction_weight: pd.DataFrame,
                              year_list: List[str]
                              ) -> pd.DataFrame:
        """
        #TODO
        """
        worker_dataframe = worker_dataframe.copy()
        attraction_weight = attraction_weight.copy()

        attraction_dataframe = pd.merge(
            worker_dataframe,
            attraction_weight,
            on=["employment_class"],
            suffixes=("", "_weights")
        )

        for year in year_list:
            attraction_dataframe.loc[:, year] = (
                attraction_dataframe[year]
                *
                attraction_dataframe[year + "_weights"]
            )

        group_by_cols = ["model_zone_id", "purpose_id"]
        needed_columns = group_by_cols.copy()
        needed_columns.extend(year_list)

        attraction_dataframe = attraction_dataframe[needed_columns]
        attraction_dataframe = attraction_dataframe.groupby(
            by=group_by_cols,
            as_index=False
        ).sum()

        return attraction_dataframe

    def generate_car_availability(self,
                                  traveller_based_dataframe: pd.DataFrame,
                                  car_availability: pd.DataFrame,
                                  year_string_list: List[str],
                                  required_columns: List[str]
                                  ) -> pd.DataFrame:
        """
        #TODO

        Where the traveller type has no cars indicated as available,
        set car availability to 1

        Where the traveller type has 1+ cars indicated as available,
        set car availability to 2
        """
        traveller_based_dataframe = traveller_based_dataframe.copy()
        car_availability = car_availability.copy()
        required_combined_columns = required_columns.copy()

        required_combined_columns.extend(year_string_list)

        # Get the car availability for each traveller type
        car_availability_dataframe = pd.merge(
            traveller_based_dataframe,
            car_availability,
            on=["traveller_type_id"]
        )

        # Extract the required columns
        car_availability_dataframe = car_availability_dataframe[
            required_combined_columns
        ]
        car_availability_dataframe = car_availability_dataframe.groupby(
            by=required_columns,
            as_index=False
        ).sum()

        return car_availability_dataframe

    def reattach_mode_time_ids(self,
                               split_dataframe: pd.DataFrame,
                               time_split_types_dataframe: pd.DataFrame,
                               year_string_list: List[str],
                               required_columns: List[str]
                               ) -> pd.DataFrame:
        """
        #TODO
        """
        split_dataframe = split_dataframe.copy()
        time_split_types_dataframe = time_split_types_dataframe.copy()
        required_combined_columns = required_columns.copy()

        required_combined_columns.extend(year_string_list)

        reattached_dataframe = pd.merge(
            split_dataframe,
            time_split_types_dataframe,
            on=["mode_time_split"]
        )

        reattached_dataframe = reattached_dataframe[
            required_combined_columns
        ]

        return reattached_dataframe

    def generate_output_paths(self) -> Tuple[dict, dict, dict]:
        """
        # TODO: Update generate_output_paths to include scenario paths

        Returns
        -------
        imports:
            Dictionary of import paths with the following keys:
            imports, lookups, seed_dists, default

        exports:
            Dictionary of export paths with the following keys:
            productions, attractions, pa, od, pa_24, od_24, sectors

        params:
            Dictionary of parameter export paths with the following keys:
            compile, tours

        """
<<<<<<< HEAD
        # TODO: Call function in utils to build paths
        # Init
        model_name = self.model_name.lower()

        # ## IMPORT PATHS ## #
        # Attraction weights are a bit special, we get these directly from
        # TMS to ensure they are the same - update this on integration
        temp_model_name = 'norms' if model_name == 'norms_2015' else model_name
        tms_path_parts = [
            self.import_location,
            "NorMITs Synthesiser",
            temp_model_name,
            "Model Zone Lookups",
            "attraction_weights.csv"
        ]
        a_weights_path = os.path.join(*tms_path_parts)

        # Generate import and export paths
        model_home = os.path.join(self.import_location, self._out_dir)
        import_home = os.path.join(model_home, 'import')
        input_home = os.path.join(import_home, 'default')

        imports = {
            'home': import_home,
            'default_inputs': input_home,
            'tp_splits': os.path.join(import_home, 'tp_splits'),
            'zone_translation': os.path.join(import_home, 'zone_translation'),
            'lookups': os.path.join(model_home, 'lookup'),
            'seed_dists': os.path.join(import_home, model_name, 'seed_distributions'),
            'zoning': os.path.join(input_home, 'zoning'),
            'a_weights': a_weights_path
        }

        #  ## EXPORT PATHS ## #
        # Create home paths
        fname_parts = [
            self.output_location,
            self._out_dir,
            model_name,
            self.__version__ + "-EFS_Output",
            self.iter_name,
        ]
        export_home = os.path.join(*fname_parts)
        matrices_home = os.path.join(export_home, 'Matrices')
        post_me_home = os.path.join(matrices_home, 'Post-ME Matrices')

        # Create consistent filenames
        pa = 'PA Matrices'
        pa_24 = '24hr PA Matrices'
        od = 'OD Matrices'
        od_24 = '24hr OD Matrices'
        compiled = 'Compiled'
        aggregated = 'Aggregated'

        exports = {
            'home': export_home,
            'productions': os.path.join(export_home, 'Productions'),
            'attractions': os.path.join(export_home, 'Attractions'),
            'sectors': os.path.join(export_home, 'Sectors'),
            'audits': os.path.join(export_home, 'Audits'),
            'reports': os.path.join(export_home, 'Reports'),

            # Pre-ME
            'pa': os.path.join(matrices_home, pa),
            'pa_24': os.path.join(matrices_home, pa_24),
            'od': os.path.join(matrices_home, od),
            'od_24': os.path.join(matrices_home, od_24),

            'compiled_od': os.path.join(matrices_home, ' '.join([compiled, od])),

            'aggregated_pa_24': os.path.join(matrices_home, ' '.join([aggregated, pa_24])),
            'aggregated_od': os.path.join(matrices_home, ' '.join([aggregated, od])),
        }

        for _, path in exports.items():
            du.create_folder(path, chDir=False)

        # Post-ME
        compiled_od_path = os.path.join(post_me_home, ' '.join([compiled, od]))
        post_me_exports = {
            'pa': os.path.join(post_me_home, pa),
            'pa_24': os.path.join(post_me_home, pa_24),
            'od': os.path.join(post_me_home, od),
            'od_24': os.path.join(post_me_home, od_24),
            'compiled_od': compiled_od_path,
            'model_output': os.path.join(compiled_od_path, ''.join(['from_', model_name]))
        }

        for _, path in post_me_exports.items():
            du.create_folder(path, chDir=False)

        # Combine into full export dict
        exports['post_me'] = post_me_exports

        # ## PARAMS OUT ## #
        param_home = os.path.join(export_home, 'Params')

        params = {
            'home': param_home,
            'compile': os.path.join(param_home, 'Compile Params'),
            'tours': os.path.join(param_home, 'Tour Proportions')
        }
        for _, path in params.items():
            du.create_folder(path, chDir=False)

        return imports, exports, params
=======
        return du.build_io_paths(self.import_location,
                                 self.output_location,
                                 self.model_name,
                                 self.iter_name,
                                 self.scenario_name,
                                 self.__version__,
                                 self._out_dir)
>>>>>>> a4bfcde8


def _input_checks(iter_num=None,
                  m_needed=None
                  ) -> None:
    """
    Checks that any arguments given are OK. Will raise an error
    for any given input that is not correct.
    """
    if iter_num is not None and iter_num == 0:
        Warning("iter_num is set to 0. This is should only be the case"
                "during testing.")

    if m_needed is not None and len(m_needed) > 1:
        raise ValueError("Was given more than one mode. EFS cannot run "
                         "using more than one mode at a time due to "
                         "different zoning systems for NoHAM and NoRMS "
                         "etc.")


def write_input_info(output_path,
                     base_year: int,
                     future_years: List[int],
                     desired_zoning: str,
                     alt_pop_base_year_file: str,
                     alt_households_base_year_file: str,
                     alt_worker_base_year_file: str,
                     alt_pop_growth_assumption_file: str,
                     alt_households_growth_assumption_file: str,
                     alt_worker_growth_assumption_file: str,
                     alt_pop_split_file: str,
                     distribution_method: str,
                     seed_dist_location: str,
                     purposes_needed: List[int],
                     modes_needed: List[int],
                     soc_needed: List[int],
                     ns_needed: List[int],
                     car_availabilities_needed: List[int],
                     integrate_dlog: bool,
                     minimum_development_certainty: str,
                     population_metric: str,
                     constraint_required: List[bool],
                     constraint_method: str,
                     constraint_area: str,
                     constraint_on: str,
                     constraint_source: str,
                     ) -> None:

    out_lines = [
        'Run Date: ' + str(time.strftime('%D').replace('/', '_')),
        'Start Time: ' + str(time.strftime('%T').replace('/', '_')),
        "Base Year: " + str(base_year),
        "Future Years: " + str(future_years),
        "Zoning System: " + desired_zoning,
        "Alternate Population Base Year File: " + str(alt_pop_base_year_file),
        "Alternate Households Base Year File: " + str(alt_households_base_year_file),
        "Alternate Workers Base Year File: " + str(alt_worker_base_year_file),
        "Alternate Population Growth File: " + str(alt_pop_growth_assumption_file),
        "Alternate Households Growth File: " + str(alt_households_growth_assumption_file),
        "Alternate Workers Growth File: " + str(alt_worker_growth_assumption_file),
        "Alternate Population Split File: " + str(alt_pop_split_file),
        "Distribution Method: " + distribution_method,
        "Seed Distribution Location: " + seed_dist_location,
        "Purposes Used: " + str(purposes_needed),
        "Modes Used: " + str(modes_needed),
        "Soc Used: " + str(soc_needed),
        "Ns Used: " + str(ns_needed),
        "Car Availabilities Used: " + str(car_availabilities_needed),
        "Development Log Integrated: " + str(integrate_dlog),
        "Minimum Development Certainty: " + str(minimum_development_certainty),
        "Population Metric: " + population_metric,
        "Constraints Used On: " + str(constraint_required),
        "Constraint Method: " + constraint_method,
        "Constraint Area: " + constraint_area,
        "Constraint On: " + constraint_on,
        "Constraint Source: " + constraint_source
    ]
    with open(output_path, 'w') as out:
        out.write('\n'.join(out_lines))


def main():
    verbose = False

    # Running control
    run_base_efs = True
    recreate_productions = False
    recreate_attractions = False
    recreate_nhb_productions = False

    constrain_population = False

    run_hb_pa_to_od = False
    run_compile_od = False
    run_decompile_od = False
    run_future_year_compile_od = False

    # Controls I/O
<<<<<<< HEAD
=======
    scenario = consts.SC00_NTEM
>>>>>>> a4bfcde8
    iter_num = 0
    import_home = "Y:/"
    export_home = "E:/"
    model_name = consts.MODEL_NAME

    # Set up constraints
    if constrain_population:
        constraints = consts.CONSTRAINT_REQUIRED_DEFAULT
    else:
        constraints = [False] * 6

    # ## RUN START ## #
    efs = ExternalForecastSystem(
        iter_num=iter_num,
        model_name=model_name,
        scenario_name=scenario,
        import_home=import_home,
        export_home=export_home,
        verbose=verbose
    )

    if run_base_efs:
        # Generates HB PA matrices
        efs.run(
            desired_zoning=model_name,
            recreate_productions=recreate_productions,
            recreate_attractions=recreate_attractions,
            recreate_nhb_productions=recreate_nhb_productions,
            echo_distribution=verbose,
            constraint_required=constraints
        )

    # TODO: Get PA2OD to compile HB and NHB mats
    if run_hb_pa_to_od:
        # Convert to HB to OD
        efs.pa_to_od(
            model_name=model_name,
            overwrite_hb_tp_pa=True,
            overwrite_hb_tp_od=True,
            echo=verbose
        )

    # TODO: Update Integrated OD2PA codebase
    if run_compile_od:
        # Compiles base year OD matrices
        efs.pre_me_compile_od_matrices(
            overwrite_aggregated_od=True,
            overwrite_compiled_od=True
        )

    if run_decompile_od:
        # Decompiles post-me base year OD matrices - generates tour
        # proportions in the process
        efs.generate_post_me_tour_proportions(
            model_name=model_name,
            overwrite_decompiled_od=False,
            overwrite_tour_proportions=True,
        )

    if run_future_year_compile_od:
        # Uses the generated tour proportions to compile Post-ME OD matrices
        # for future years
        efs.compile_future_year_od_matrices(
            overwrite_aggregated_pa=True,
            overwrite_future_year_od=True
        )


if __name__ == '__main__':
    main()<|MERGE_RESOLUTION|>--- conflicted
+++ resolved
@@ -118,12 +118,8 @@
         current_time = time.time()
         print("Initialisation took: %.2f seconds." % (current_time - last_time))
 
-<<<<<<< HEAD
-    def _read_in_default_inputs(self):
+    def _read_in_default_inputs(self) -> None:
         # Change this dep
-=======
-    def _read_in_default_inputs(self) -> None:
->>>>>>> a4bfcde8
         input_dir = self.imports['default_inputs']
 
         # Read in soc and ns as strings if in inputs
@@ -137,12 +133,6 @@
         self.pop_constraint = du.safe_read_csv(file_path, dtype=dtypes)
 
         # Employment files
-<<<<<<< HEAD
-        file_path = os.path.join(input_dir, self.base_emp_path)
-        self.base_emp = du.safe_read_csv(file_path, dtype=dtypes)
-
-=======
->>>>>>> a4bfcde8
         file_path = os.path.join(input_dir, self.emp_growth_path)
         self.emp_growth = du.safe_read_csv(file_path, dtype=dtypes)
 
@@ -157,7 +147,64 @@
         file_path = os.path.join(input_dir, self.lad_msoa_lookup_path)
         self.lad_msoa_lookup = du.safe_read_csv(file_path)
 
-<<<<<<< HEAD
+    def _setup_scenario_paths(self) -> None:
+        """
+        Sets up the pop/emp constraint and growth paths
+
+        The paths are built depending on the scenario.
+
+        Returns
+        -------
+        None
+        """
+        # Init
+        tfn_scenarios = [
+            consts.SC01_JAM,
+            consts.SC02_PP,
+            consts.SC03_DD,
+            consts.SC04_UZC
+        ]
+
+        # Path building is slightly different for default NTEM
+        if self.scenario_name == consts.SC00_NTEM:
+            # Setup directory paths
+            home = self.imports['default_inputs']
+            pop_home = os.path.join(home, 'population')
+            emp_home = os.path.join(home, 'employment')
+
+            # Build paths
+            pop_growth_path = os.path.join(pop_home, 'future_population_growth.csv')
+            pop_constraint_path = os.path.join(pop_home, 'future_population_values.csv')
+            emp_growth_path = os.path.join(emp_home, 'future_workers_growth.csv')
+            emp_constraint_path = os.path.join(emp_home, 'future_workers_growth_values.csv')
+
+        elif self.scenario_name in tfn_scenarios:
+            # Setup directory paths
+            scenario_home = os.path.join(self.imports['scenarios'],
+                                         self.scenario_name)
+            pop_home = os.path.join(scenario_home, 'population')
+            emp_home = os.path.join(scenario_home, 'employment')
+
+            # Build paths
+            pop_growth_path = os.path.join(pop_home, 'future_growth_factors.csv')
+            pop_constraint_path = os.path.join(pop_home, 'future_growth_values.csv')
+            emp_growth_path = os.path.join(emp_home, 'future_growth_factors.csv')
+            emp_constraint_path = os.path.join(emp_home, 'future_growth_values.csv')
+
+        else:
+            # Shouldn't be able to get here
+            raise ValueError(
+                "The given scenario seems to be real, but I don't know how "
+                "to build the path for it. Given scenario name: %s"
+                % str(self.scenario_name)
+            )
+
+        # Finally assign to class attributes
+        self.pop_constraint_path = pop_constraint_path
+        self.pop_growth_path = pop_growth_path
+        self.emp_constraint_path = emp_constraint_path
+        self.emp_growth_path = emp_growth_path
+
     def _build_pop_emp_paths(self):
         # Init
         # TODO: Update input_dir with scenarios
@@ -187,65 +234,6 @@
             "population": pop_paths,
             "employment": emp_paths,
         }
-=======
-    def _setup_scenario_paths(self) -> None:
-        """
-        Sets up the pop/emp constraint and growth paths
-
-        The paths are built depending on the scenario.
-
-        Returns
-        -------
-        None
-        """
-        # Init
-        tfn_scenarios = [
-            consts.SC01_JAM,
-            consts.SC02_PP,
-            consts.SC03_DD,
-            consts.SC04_UZC
-        ]
-
-        # Path building is slightly different for default NTEM
-        if self.scenario_name == consts.SC00_NTEM:
-            # Setup directory paths
-            home = self.imports['default_inputs']
-            pop_home = os.path.join(home, 'population')
-            emp_home = os.path.join(home, 'employment')
-
-            # Build paths
-            pop_growth_path = os.path.join(pop_home, 'future_population_growth.csv')
-            pop_constraint_path = os.path.join(pop_home, 'future_population_values.csv')
-            emp_growth_path = os.path.join(emp_home, 'future_workers_growth.csv')
-            emp_constraint_path = os.path.join(emp_home, 'future_workers_growth_values.csv')
-
-        elif self.scenario_name in tfn_scenarios:
-            # Setup directory paths
-            scenario_home = os.path.join(self.imports['scenarios'],
-                                         self.scenario_name)
-            pop_home = os.path.join(scenario_home, 'population')
-            emp_home = os.path.join(scenario_home, 'employment')
-
-            # Build paths
-            pop_growth_path = os.path.join(pop_home, 'future_growth_factors.csv')
-            pop_constraint_path = os.path.join(pop_home, 'future_growth_values.csv')
-            emp_growth_path = os.path.join(emp_home, 'future_growth_factors.csv')
-            emp_constraint_path = os.path.join(emp_home, 'future_growth_values.csv')
-
-        else:
-            # Shouldn't be able to get here
-            raise ValueError(
-                "The given scenario seems to be real, but I don't know how "
-                "to build the path for it. Given scenario name: %s"
-                % str(self.scenario_name)
-            )
-
-        # Finally assign to class attributes
-        self.pop_constraint_path = pop_constraint_path
-        self.pop_growth_path = pop_growth_path
-        self.emp_constraint_path = emp_constraint_path
-        self.emp_growth_path = emp_growth_path
->>>>>>> a4bfcde8
 
     def run(self,
             base_year: int = 2018,
@@ -599,152 +587,9 @@
         print("Input checks took: %.2f seconds." % (current_time - last_time))
 
         # ## GET DATA ## #
-<<<<<<< HEAD
-        alternate_inputs = [
-            alt_pop_base_year_file,
-            alt_households_base_year_file,
-            alt_worker_base_year_file,
-            alt_pop_growth_assumption_file,
-            alt_households_growth_assumption_file,
-            alt_worker_growth_assumption_file,
-        ]
-
-        # Integrate alternate inputs if given
-        if all(x is not None for x in alternate_inputs):
-            print("Need to integrate alternative assumptions.")
-            print("Integrating alternate assumptions...")
-            # # ALTERNATE ASSUMPTION INTEGRATION # #
-            integrated_assumptions = self.integrate_alternate_assumptions(
-                alt_pop_base_year_file,
-                alt_households_base_year_file,
-                alt_worker_base_year_file,
-                alt_pop_growth_assumption_file,
-                alt_households_growth_assumption_file,
-                alt_worker_growth_assumption_file,
-                base_year_pop_cols,
-                base_year_hh_cols,
-            )
-
-            population_values = integrated_assumptions[0][base_year_pop_cols]
-            # households_values = integrated_assumptions[1][base_year_hh_cols]
-            base_emp = integrated_assumptions[2][base_year_workers_cols]
-            pop_growth = integrated_assumptions[3][pop_cols]
-            # households_growth = integrated_assumptions[4][hh_cols]
-            emp_growth = integrated_assumptions[5][emp_cols]
-
-            # TODO: Remove unneeded files
-            # population_split = self.future_population_ratio[pop_ratio_cols].copy()
-            # housing_type_split = self.housing_type_split[hh_occupancy_cols].copy()
-            # housing_occupancy = self.housing_occupancy[hh_occupancy_cols].copy()
-            # hb_mode_split = self.hb_mode_split[mode_split_cols].copy()
-            # msoa_area_types = self.msoa_area_types.copy()
-            # zone_areatype_lookup = self.msoa_model_zone_lookup.copy()
-            # worker_split = self.worker_splits[emp_ratio_cols].copy()
-
-            # trip_rates = self.production_trip_rates[
-            #     production_trip_cols
-            # ].copy().rename(
-            #     # Rename to cols names used in code
-            #     columns={
-            #         "traveller_type": "traveller_type_id",
-            #         "area_type": "area_type_id",
-            #         "p": "purpose_id"
-            #     }
-            # )
-            #
-            # car_association = self.traveller_types[[
-            #     "cars", "traveller_type"
-            # ]].copy().rename(columns={"traveller_type": "traveller_type_id"})
-            #
-            # car_association["car_availability_id"] = 0
-            # no_car_mask = (car_association["cars"] == 0)
-            #
-            # car_association[no_car_mask]["car_availability_id"] = 1
-            # car_association[-no_car_mask]["car_availability_id"] = 2
-
-            print("Integrated alternate assumptions!")
-            last_time = current_time
-            current_time = time.time()
-            print("Integrating alternate assumptions took: %.2f seconds." %
-                  (current_time - last_time))
-        else:
-            # # COPY OVER VALUES # #
-            print("No need to integrate alternative assumptions.")
-            print("Reading in default values...")
-            base_pop = self.base_pop[base_year_pop_cols].copy()
-            pop_growth = self.pop_growth.copy()
-            # population_split = self.future_population_ratio[pop_ratio_cols].copy()
-
-            # households_values = self.households_values[base_year_hh_cols].copy()
-            # households_growth = self.households_growth[hh_cols].copy()
-            # housing_type_split = self.housing_type_split[hh_occupancy_cols].copy()
-            # housing_occupancy = self.housing_occupancy[hh_occupancy_cols].copy()
-
-            base_emp = self.base_emp[base_year_workers_cols].copy()
-            emp_growth = self.emp_growth.copy()
-            # worker_split = self.worker_splits[emp_ratio_cols].copy()
-
-            # # Need to rename cols to names used in code
-            # trip_rates = self.production_trip_rates[production_trip_cols].copy()
-            # trip_rates = trip_rates.rename(
-            #     columns={
-            #         "traveller_type": "traveller_type_id",
-            #         "area_type": "area_type_id",
-            #         "p": "purpose_id"
-            #     }
-            # )
-
-            # hb_mode_split = self.hb_mode_split[mode_split_cols].copy()
-            # msoa_area_types = self.msoa_area_types.copy()
-            # zone_areatype_lookup = self.msoa_model_zone_lookup.copy()
-            #
-            # zone_areatype_lookup = zone_areatype_lookup.merge(
-            #     msoa_area_types,
-            #     left_on="msoa_zone_id",
-            #     right_on="model_zone_id"
-            # )
-            # zone_areatype_lookup = zone_areatype_lookup.groupby(
-            #     ['norms_2015_zone_id', 'area_type_id']
-            # ).size().to_frame('count').reset_index()
-            #
-            # zone_areatype_lookup = zone_areatype_lookup.sort_values(
-            #     by=['count', 'area_type_id'],
-            #     ascending=[False, True]
-            # ).drop_duplicates(subset=['norms_2015_zone_id'])
-            #
-            # zone_areatype_lookup = zone_areatype_lookup[[
-            #     'norms_2015_zone_id', 'area_type_id'
-            # ]].sort_values('norms_2015_zone_id')
-
-            # car_association = self.traveller_types[[
-            #         "cars",
-            #         "traveller_type"
-            # ]].copy().rename(columns={"traveller_type": "traveller_type_id"})
-            #
-            # car_association["car_availability_id"] = 0
-            # no_car_mask = (car_association["cars"] == "0")
-            #
-            # # set up ids (-no_car_mask is the inversion of no_car_mask)
-            # car_association.loc[no_car_mask, "car_availability_id"] = 1
-            # car_association.loc[-no_car_mask, "car_availability_id"] = 2
-
-            # car_association = car_association[[
-            #     "traveller_type_id",
-            #     "car_availability_id"
-            # ]]
-
-            # attraction_weights = self.attraction_weights[attraction_weight_cols].copy()
-
-            print("Read-in default values!")
-            last_time = current_time
-            current_time = time.time()
-            print("Reading in default values took: %.2f seconds." %
-                  (current_time - last_time))
-=======
         # TODO: Tidy this up
         pop_growth = self.pop_growth.copy()
         emp_growth = self.emp_growth.copy()
->>>>>>> a4bfcde8
 
         # ## D-LOG READ-IN
         if integrate_dlog:
@@ -755,66 +600,8 @@
             development_log_split = None
 
         # ## CONSTRAINT BUILDING
-<<<<<<< HEAD
-        if constraint_source == "default":
-            print("Constraint 'default' selected, retrieving constraint data...")
-            pop_constraint = self.pop_constraint.copy()
-
-            # households_constraint = self.households_constraint[hh_cols].copy()
-
-            emp_constraint = self.emp_constraint.copy()
-            emp_constraint = self.constrainer.convert_constraint_off_base_year(
-                emp_constraint,
-                str(base_year),
-                year_list
-            )
-
-            print("Constraint retrieved!")
-            last_time = current_time
-            current_time = time.time()
-            print("Constraint retrieval took: %.2f seconds." %
-                  (current_time - last_time))
-
-        elif constraint_source == "grown base":
-            print("Constraint 'grown base' source selected, growing given "
-                  "base by default growth factors...")
-            pop_constraint = self.pop_constraint[pop_cols].copy()
-            pop_constraint = constrainer.grow_constraint(
-                pop_constraint,
-                pop_growth,
-                str(base_year),
-                [str(x) for x in future_years]
-            )
-
-            # households_constraint = self.households_growth[hh_cols].copy()
-            # households_constraint = constrainer.grow_constraint(
-            #     households_values,
-            #     households_constraint,
-            #     str(base_year),
-            #     [str(x) for x in future_years]
-            # )
-
-            # Update this with attraction model updates
-            emp_constraint = self.emp_growth.copy()
-
-            emp_constraint = du.convert_growth_off_base_year(
-                emp_constraint,
-                str(base_year),
-                year_list
-            )
-            emp_constraint = du.get_grown_values(base_emp,
-                                                 emp_constraint,
-                                                    "base_year_workers",
-                                                 year_list)
-            print("Constraint generated!")
-            last_time = current_time
-            current_time = time.time()
-            print("Constraint generation took: %.2f seconds." %
-                  (current_time - last_time))
-=======
         pop_constraint = self.pop_constraint.copy()
         emp_constraint = self.emp_constraint.copy()
->>>>>>> a4bfcde8
 
         print("Constraints retrieved!")
         last_time = current_time
@@ -1926,114 +1713,6 @@
             compile, tours
 
         """
-<<<<<<< HEAD
-        # TODO: Call function in utils to build paths
-        # Init
-        model_name = self.model_name.lower()
-
-        # ## IMPORT PATHS ## #
-        # Attraction weights are a bit special, we get these directly from
-        # TMS to ensure they are the same - update this on integration
-        temp_model_name = 'norms' if model_name == 'norms_2015' else model_name
-        tms_path_parts = [
-            self.import_location,
-            "NorMITs Synthesiser",
-            temp_model_name,
-            "Model Zone Lookups",
-            "attraction_weights.csv"
-        ]
-        a_weights_path = os.path.join(*tms_path_parts)
-
-        # Generate import and export paths
-        model_home = os.path.join(self.import_location, self._out_dir)
-        import_home = os.path.join(model_home, 'import')
-        input_home = os.path.join(import_home, 'default')
-
-        imports = {
-            'home': import_home,
-            'default_inputs': input_home,
-            'tp_splits': os.path.join(import_home, 'tp_splits'),
-            'zone_translation': os.path.join(import_home, 'zone_translation'),
-            'lookups': os.path.join(model_home, 'lookup'),
-            'seed_dists': os.path.join(import_home, model_name, 'seed_distributions'),
-            'zoning': os.path.join(input_home, 'zoning'),
-            'a_weights': a_weights_path
-        }
-
-        #  ## EXPORT PATHS ## #
-        # Create home paths
-        fname_parts = [
-            self.output_location,
-            self._out_dir,
-            model_name,
-            self.__version__ + "-EFS_Output",
-            self.iter_name,
-        ]
-        export_home = os.path.join(*fname_parts)
-        matrices_home = os.path.join(export_home, 'Matrices')
-        post_me_home = os.path.join(matrices_home, 'Post-ME Matrices')
-
-        # Create consistent filenames
-        pa = 'PA Matrices'
-        pa_24 = '24hr PA Matrices'
-        od = 'OD Matrices'
-        od_24 = '24hr OD Matrices'
-        compiled = 'Compiled'
-        aggregated = 'Aggregated'
-
-        exports = {
-            'home': export_home,
-            'productions': os.path.join(export_home, 'Productions'),
-            'attractions': os.path.join(export_home, 'Attractions'),
-            'sectors': os.path.join(export_home, 'Sectors'),
-            'audits': os.path.join(export_home, 'Audits'),
-            'reports': os.path.join(export_home, 'Reports'),
-
-            # Pre-ME
-            'pa': os.path.join(matrices_home, pa),
-            'pa_24': os.path.join(matrices_home, pa_24),
-            'od': os.path.join(matrices_home, od),
-            'od_24': os.path.join(matrices_home, od_24),
-
-            'compiled_od': os.path.join(matrices_home, ' '.join([compiled, od])),
-
-            'aggregated_pa_24': os.path.join(matrices_home, ' '.join([aggregated, pa_24])),
-            'aggregated_od': os.path.join(matrices_home, ' '.join([aggregated, od])),
-        }
-
-        for _, path in exports.items():
-            du.create_folder(path, chDir=False)
-
-        # Post-ME
-        compiled_od_path = os.path.join(post_me_home, ' '.join([compiled, od]))
-        post_me_exports = {
-            'pa': os.path.join(post_me_home, pa),
-            'pa_24': os.path.join(post_me_home, pa_24),
-            'od': os.path.join(post_me_home, od),
-            'od_24': os.path.join(post_me_home, od_24),
-            'compiled_od': compiled_od_path,
-            'model_output': os.path.join(compiled_od_path, ''.join(['from_', model_name]))
-        }
-
-        for _, path in post_me_exports.items():
-            du.create_folder(path, chDir=False)
-
-        # Combine into full export dict
-        exports['post_me'] = post_me_exports
-
-        # ## PARAMS OUT ## #
-        param_home = os.path.join(export_home, 'Params')
-
-        params = {
-            'home': param_home,
-            'compile': os.path.join(param_home, 'Compile Params'),
-            'tours': os.path.join(param_home, 'Tour Proportions')
-        }
-        for _, path in params.items():
-            du.create_folder(path, chDir=False)
-
-        return imports, exports, params
-=======
         return du.build_io_paths(self.import_location,
                                  self.output_location,
                                  self.model_name,
@@ -2041,7 +1720,6 @@
                                  self.scenario_name,
                                  self.__version__,
                                  self._out_dir)
->>>>>>> a4bfcde8
 
 
 def _input_checks(iter_num=None,
@@ -2128,9 +1806,9 @@
 
     # Running control
     run_base_efs = True
-    recreate_productions = False
-    recreate_attractions = False
-    recreate_nhb_productions = False
+    recreate_productions = True
+    recreate_attractions = True
+    recreate_nhb_productions = True
 
     constrain_population = False
 
@@ -2140,10 +1818,7 @@
     run_future_year_compile_od = False
 
     # Controls I/O
-<<<<<<< HEAD
-=======
     scenario = consts.SC00_NTEM
->>>>>>> a4bfcde8
     iter_num = 0
     import_home = "Y:/"
     export_home = "E:/"
