--- conflicted
+++ resolved
@@ -65,7 +65,7 @@
                 "of determining which segments to use for it. You should add "
                 "one!" % seg_level
             )
-    
+
     def run(self,
             base_year: str,
             future_years: List[str],
@@ -320,15 +320,9 @@
         # ## BASE YEAR EMPLOYMENT ## #
         print("Loading the base year employment data...")
         base_year_emp = get_employment_data(
-<<<<<<< HEAD
             import_path=self.imports['base_employment'],
-            zone_col=internal_zone_col,
-            emp_cat_col=emp_cat_col,
-=======
-            import_path=imports['base_employment'],
             zone_col=self.zone_col,
             emp_cat_col=self.emp_cat_col,
->>>>>>> 61523dbb
             return_format='long',
             value_col=base_year,
         )
@@ -398,15 +392,11 @@
                 employment,
                 employment_constraint,
                 designated_area,
-<<<<<<< HEAD
                 base_year,
                 future_years,
-                internal_zone_col,
+                self.zone_col,
                 msoa_path=msoa_conversion_path,
                 segment_cols=constraint_segments
-=======
-                self.zone_col
->>>>>>> 61523dbb
             )
             print("Post Constraint")
             print(employment[future_years].sum())
@@ -465,15 +455,11 @@
                 employment,
                 employment_constraint,
                 designated_area,
-<<<<<<< HEAD
                 base_year,
                 future_years,
-                internal_zone_col,
+                self.zone_col,
                 msoa_path=msoa_conversion_path,
                 segment_cols=constraint_segments
-=======
-                self.zone_col
->>>>>>> 61523dbb
             )
             print("Post Constraint")
             print(employment[future_years].sum())
@@ -496,7 +482,7 @@
                   "Not writing employment to file.")
         else:
             print("Writing employment to file...")
-            path = os.path.join(out_path, consts.EMP_FNAME % zoning_system)
+            path = os.path.join(out_path, consts.EMP_FNAME % self.zone_col)
             employment.to_csv(path, index=False)
 
         # Reindex and sum
@@ -516,8 +502,6 @@
                       % (str(year), total_emp))
             print('\n')
 
-<<<<<<< HEAD
-=======
         # Write the produced employment to file
         if out_path is None:
             print("WARNING! No output path given. "
@@ -527,7 +511,6 @@
             path = os.path.join(out_path, consts.EMP_FNAME % self.zoning_system)
             employment.to_csv(path, index=False)
 
->>>>>>> 61523dbb
         # ## CREATE ATTRACTIONS ## #
         # Index by as much segmentation as possible
         idx_cols = list(employment.columns)
