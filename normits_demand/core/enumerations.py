# -*- coding: utf-8 -*-
"""
Created on: 30/09/2021
Updated on:

Original author: Ben Taylor
Last update made by:
Other updates made by:

File purpose:
Collection of standard enumerations
"""
from __future__ import annotations

# Built-Ins
import enum
from typing import Any, Dict, List

# Local Imports
import normits_demand as nd


# ## CLASSES ## #
class AutoName(enum.Enum):
    """Enum class to automatically use the Enum name for it's value."""

    @staticmethod
    def _generate_next_value_(name, start, count, last_values):
        del start, count, last_values  # Unused
        return name


class IsValidEnum(enum.Enum):
    """Enum with helper functions to check if a given value is valid"""

    @classmethod
    def to_list(cls):
        """Convert Enum into a list of Enums"""
        return list(cls)

    @classmethod
    def values_to_list(cls):
        """Convert Enum into a list of Enum values"""
        return [x.value for x in list(cls)]

    @classmethod
    def to_enum(cls, value: Any) -> enum.Enum:
        """Converts a value to a member of this enum class"""
        # NOTE: enum("value") does the same thing
        if isinstance(value, IsValidEnum):
            return value
        return cls(value)

    @classmethod
    def is_valid(cls, value: Any) -> bool:
        """Checks if a value is a valid member of this enum"""
        if isinstance(value, IsValidEnum):
            return value in cls.to_list()

        # Try convert to enum, if fails, it isn't valid
        success = True
        try:
            cls(value)
        except ValueError:
            success = False
        return success


class IsValidEnumWithAutoNameLower(IsValidEnum):
    """Enum class to combine IsValidEnum and AutoName

    Must be a better way to do this, but inheriting both classes seems to not
    produce the expected results

    TODO(BT): Investigate a better way to combine these classes
    """

    @staticmethod
    def _generate_next_value_(name, start, count, last_values):
        del start, count, last_values  # Unused
        return name.lower()


@enum.unique
class Mode(IsValidEnum):
    """Collection of valid modes and their values/names"""

    WALK = "walk"
    CYCLE = "cycle"
    ACTIVE = "walk_and_cycle"
    CAR = "car_and_passenger"
    BUS = "bus"
    RAIL = "rail"
    TRAIN = "train"
    TRAM = "tram"

    def get_mode_values(self):
        """Conversion from enum to modes"""
        # Define conversion
        conversion = {
            Mode.WALK: [1],
            Mode.CYCLE: [2],
            Mode.ACTIVE: [1, 2],
            Mode.CAR: [3],
            Mode.BUS: [5],
            Mode.TRAIN: [6],
            Mode.TRAM: [7],
            Mode.RAIL: [6, 7],
        }

        if self not in conversion:
            raise nd.NormitsDemandError(
                f"No definition exists for {self} mode_values"
            )

        return conversion[self]

    def get_mode_num(self):
        """
        Get a single mode num for this mode

        If self.get_mode_values() would return more than one mode value,
        then this function will throw and error instead.
        """
        mode_vals = self.get_mode_values()

        if len(mode_vals) == 1:
            return mode_vals[0]

        if len(mode_vals) > 1:
            raise ValueError(
                f"Mode {self.value} has more than one mode value. "
                f"If you want to return multiple mode values, use "
                f"Mode.get_mode_values() instead."
            )

        # Must somehow have returned nothing?
        raise ValueError(
            "The call to self.get_mode_values() returned an item of len() < 1."
            "Check this function to make sure it is returning what it should "
            "be!"
        )

    def get_name(self):
        """Gets the name of this mode"""
        return self.value


@enum.unique
class Scenario(IsValidEnum):
    """Collection of valid Scenario names"""

    NTEM = "NTEM"
    SC01_JAM = "SC01_JAM"
    SC02_PP = "SC02_PP"
    SC03_DD = "SC03_DD"
    SC04_UZC = "SC04_UZC"
    DLOG = "DLOG"

    @staticmethod
    def tfn_scenarios():
        """Gets a list of the TfN Future Travel Scenarios"""
        return [
            Scenario.SC01_JAM,
            Scenario.SC02_PP,
            Scenario.SC03_DD,
            Scenario.SC04_UZC,
        ]


@enum.unique
class TripOrigin(IsValidEnum):
    """Collection of valid trip origins"""

    HB = "hb"
    NHB = "nhb"

    def get_purposes(self):
        """Returns a list of purposes for this TripOrigin"""
        p_dict = TripOrigin.get_purpose_dict()

        if self not in p_dict:
            raise ValueError(
                f"Internal error. There doesn't seem to be a purpose "
                f"definition for TripOrigin {self.value}"
            )

        return p_dict[self]

    @staticmethod
    def get_purpose_dict() -> Dict[TripOrigin, List[int]]:
        """Returns a dictionary of purposes for each TripOrigin"""
        return {
            TripOrigin.HB: [1, 2, 3, 4, 5, 6, 7, 8],
            TripOrigin.NHB: [12, 13, 14, 15, 16, 18],
        }

    @staticmethod
    def get_trip_origin(val: str):
        """Returns a TripOrigin object with value val"""
        valid_values = list()
        for to in TripOrigin:
            valid_values.append(to.value)
            if to.value == val:
                return to

        raise ValueError(
            f"No TripOrigin exists with the value '{val}'. "
            f"Expected one of: {valid_values}"
        )


@enum.unique
class UserClass(IsValidEnumWithAutoNameLower):
    """Collection of valid User Classes and linked purposes"""

    COMMUTE = enum.auto()
    BUSINESS = enum.auto()
    OTHER = enum.auto()

    HB_COMMUTE = enum.auto()
    HB_BUSINESS = enum.auto()
    HB_OTHER = enum.auto()
    NHB_BUSINESS = enum.auto()
    NHB_OTHER = enum.auto()

    def get_purposes(self):
        """Returns a list of purposes for this UserClass"""
        p_dict = UserClass.get_purpose_dict()

        if self not in p_dict:
            raise ValueError(
                f"Internal error. There doesn't seem to be a purpose "
                f"definition for UserClass {self.value!r}"
            )

        return p_dict[self]

    @staticmethod
    def get_purpose_dict() -> Dict[UserClass, List[int]]:
        """Returns a dictionary of purposes for each UserClass"""
        p_dict = {
            UserClass.HB_COMMUTE: [1],
            UserClass.HB_BUSINESS: [2],
            UserClass.HB_OTHER: [3, 4, 5, 6, 7, 8],
            UserClass.NHB_BUSINESS: [11, 12],
            UserClass.NHB_OTHER: [13, 14, 15, 16, 17, 18],
        }

        # Add combinations of other values
        b_val = (
            p_dict[UserClass.HB_BUSINESS]
            + p_dict[UserClass.NHB_BUSINESS]
        )
        p_dict[UserClass.BUSINESS] = b_val

        p_dict[UserClass.COMMUTE] = p_dict[UserClass.HB_COMMUTE]
        p_dict[UserClass.OTHER] = (
            p_dict[UserClass.HB_OTHER] + p_dict[UserClass.NHB_OTHER]
        )

        return p_dict


@enum.unique
class MatrixFormat(IsValidEnum):
    """Collection of valid matrix formats"""

    PA = "pa"
    OD = "od"
    OD_TO = "od_to"
    OD_FROM = "od_from"


class CostUnits(IsValidEnum):
    """Valid cost units for the TLD builder"""

    KM = "km"
    KILOMETRES = "km"
    KILOMETERS = "km"

    M = "m"
    METRES = "m"
    METERS = "m"

    MILES = "miles"

    def get_conversion_factor(self, to_units: CostUnits):
        """Calculates the conversion factors between cost units

        Returns the conversion factor to get to `to_units` CostUnits from
        self

        Parameters
        ----------
        to_units:
            The cost units to convert to.
        """
        if self == to_units:
            return 1
        if self == CostUnits.MILES and to_units == CostUnits.KM:
            return self._miles_to_km_factor()
        if self == CostUnits.MILES and to_units == CostUnits.M:
            return self._miles_to_m_factor()

        if self == CostUnits.KM and to_units == CostUnits.MILES:
            return self._km_to_miles_factor()
        if self == CostUnits.KM and to_units == CostUnits.M:
            return self._km_to_m_factor()

        if self == CostUnits.M and to_units == CostUnits.MILES:
            return self._m_to_miles_factor()
        if self == CostUnits.M and to_units == CostUnits.KM:
            return self._m_to_km_factor()

        raise nd.NormitsDemandError(
            f"No definition exits to convert from {self} to {to_units}"
        )

    @staticmethod
    def _miles_to_km_factor() -> float:
        return 1.609344

    @staticmethod
    def _km_to_m_factor() -> float:
        return 1000

    @staticmethod
    def _miles_to_m_factor() -> float:
        return (
            CostUnits._miles_to_km_factor()
            * CostUnits._km_to_m_factor()
        )

    @staticmethod
    def _m_to_km_factor() -> float:
        return 1 / CostUnits._km_to_m_factor()

    @staticmethod
    def _km_to_miles_factor() -> float:
        return 1 / CostUnits._miles_to_km_factor()

    @staticmethod
    def _m_to_miles_factor() -> float:
        return 1 / CostUnits._miles_to_m_factor()


@enum.unique
class AssignmentModel(IsValidEnum):
    """Network assignment models NorMITs demand is used with."""

    NOHAM = "NoHAM"
    NORMS = "NoRMS"
    # Models for Midlands Connect
    MIHAM = "MiHAM"
    MIRANDA = "MiRANDA"

    @classmethod
    def from_str(cls, model_name: str) -> AssignmentModel:
        """Parse string and return AssignmentModel if valid.

        Parameters
        ----------
        model_name : str
            Name of the assignment model.

        Returns
        -------
        AssignmentModel
            AssignmentModel enum with the given name.

        Raises
        ------
        ValueError
            If no assignment models exist with `model_name`.
        """
        name = model_name.strip().lower()
        for model in cls:
            if model.value.lower() == name:
                return model

        raise ValueError(
            f"'{model_name}' isn't a valid AssignmentModel"
        )

    def get_name(self) -> str:
        """Return the model name."""
        return self.value

    def get_zoning_system(self) -> nd.ZoningSystem:
        """Return the zone system for the assignment model."""
        return nd.get_zoning_system(self.get_name().lower())

    @classmethod
    def mode_lookup(cls) -> Dict[AssignmentModel, Mode]:
        """Dictionary lookup for the assignment model modes."""
        return {
            cls.NOHAM: Mode.CAR,
            cls.NORMS: Mode.TRAIN,
            cls.MIHAM: Mode.CAR,
            cls.MIRANDA: Mode.TRAIN,
        }

    def get_mode(self) -> Mode:
        """Return the assignment model mode."""
        return self.mode_lookup()[self]

    @classmethod
    def tfn_models(cls) -> set[AssignmentModel]:
        """Transport for the North's assignment models."""
        return {cls.NOHAM, cls.NORMS}


<<<<<<< HEAD
class TripEndType(str, IsValidEnumWithAutoNameLower):
    """Defined trip end types."""

    HB_PRODUCTIONS = enum.auto()
    HB_ATTRACTIONS = enum.auto()
    NHB_PRODUCTIONS = enum.auto()
    NHB_ATTRACTIONS = enum.auto()

    @staticmethod
    def trip_origin_lookup() -> dict[TripEndType, TripOrigin]:
        return {
            TripEndType.HB_PRODUCTIONS: TripOrigin.HB,
            TripEndType.HB_ATTRACTIONS: TripOrigin.HB,
            TripEndType.NHB_PRODUCTIONS: TripOrigin.NHB,
            TripEndType.NHB_ATTRACTIONS: TripOrigin.NHB,
        }

    @property
    def trip_origin(self) -> TripOrigin:
        return self.trip_origin_lookup()[self]

    def formatted(self) -> str:
        """Format text for outputs and display purposes."""
        to, pa = self.value.split("_")
        return f"{to.upper()} {pa.title()}"

    def __str__(self) -> str:
        return self.value
=======
@enum.unique
class LandUseType(IsValidEnumWithAutoNameLower):
    """Types of land use data available."""

    POPULATION = enum.auto()
    EMPLOYMENT = enum.auto()

    def get_abbreviation(self) -> str:
        """Abbreviation of the type name."""
        abbrs = {LandUseType.POPULATION: "pop", LandUseType.EMPLOYMENT: "emp"}
        return abbrs[self]
>>>>>>> ab80a61d
<|MERGE_RESOLUTION|>--- conflicted
+++ resolved
@@ -411,7 +411,19 @@
         return {cls.NOHAM, cls.NORMS}
 
 
-<<<<<<< HEAD
+@enum.unique
+class LandUseType(IsValidEnumWithAutoNameLower):
+    """Types of land use data available."""
+
+    POPULATION = enum.auto()
+    EMPLOYMENT = enum.auto()
+
+    def get_abbreviation(self) -> str:
+        """Abbreviation of the type name."""
+        abbrs = {LandUseType.POPULATION: "pop", LandUseType.EMPLOYMENT: "emp"}
+        return abbrs[self]
+
+
 class TripEndType(str, IsValidEnumWithAutoNameLower):
     """Defined trip end types."""
 
@@ -439,17 +451,4 @@
         return f"{to.upper()} {pa.title()}"
 
     def __str__(self) -> str:
-        return self.value
-=======
-@enum.unique
-class LandUseType(IsValidEnumWithAutoNameLower):
-    """Types of land use data available."""
-
-    POPULATION = enum.auto()
-    EMPLOYMENT = enum.auto()
-
-    def get_abbreviation(self) -> str:
-        """Abbreviation of the type name."""
-        abbrs = {LandUseType.POPULATION: "pop", LandUseType.EMPLOYMENT: "emp"}
-        return abbrs[self]
->>>>>>> ab80a61d
+        return self.value