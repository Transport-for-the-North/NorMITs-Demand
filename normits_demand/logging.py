# -*- coding: utf-8 -*-
"""
Created on: Mon August 19 2021
Updated on:

Original author: Ben Taylor
Last update made by:
Other updates made by:

File purpose:
Initialiser for all logging in normits_demand
"""
# Builtins
import logging
<<<<<<< HEAD
from typing import Any, Dict
=======
from typing import Any
>>>>>>> 6441bb8a

# Third Party

# Local imports
import normits_demand as nd


def get_package_logger_name():
    """Returns the name of the parent logger for this package"""
    return nd.PACKAGE_NAME


def initialise_package_logger():

    # Initiate logger
    logger = logging.getLogger(get_package_logger_name())
    logger.setLevel(logging.DEBUG)

    # Add a default console handler
    logger.addHandler(get_console_handler())


def write_instantiate_message(logger: logging.Logger,
                              instantiate_message: str,
                              ) -> None:
    """Writes an instantiation message to logger.

    Instantiation message will be output at the logging.DEBUG level,
    and will be wrapped in a line of asterisk before and after.

    Parameters
    ----------
    logger:
        The logger to write the message to.

    instantiate_message:
        The message to output on instantiation. This will be output at the
        logging.DEBUG level, and will be wrapped in a line of hyphens before
        and after.

    Returns
    -------
    None
    """
    msg = '***  %s  ***' % instantiate_message

    logger.debug('')
    logger.debug('*' * len(msg))
    logger.debug(msg)
    logger.debug('*' * len(msg))


def get_logger(logger_name: str,
               log_file_path: nd.PathLike = None,
               instantiate_msg: str = None,
               log_version: bool = False,
               ) -> logging.Logger:
    """Creates a child logger for this package.

    Parameters
    ----------
    logger_name:
        The name of the new logger. The first name (before the dot) needs to
        be the package name, or an error will be raised.

    log_file_path:
        The path to output a logging file. If left as None, no file handler
        will be added to this logger.

    instantiate_msg:
        A message to output on instantiation. This will be output at the
        logging.DEBUG level, and will be wrapped in a line of asterisk before
        and after.

    log_version:
        Log a message with the package version information, default False.

    Returns
    -------
    logger:
        A child logger of the master package logger, with a file handler
        attached, if log_file_path is set.

    Raises
    ------
    ValueError:
        if the given logger_name is not a child of this package.
    """
    check_child_logger(logger_name)

    # Create the logger
    logger = logging.getLogger(logger_name)

    # Optionally add and create a file handler
    if log_file_path is not None:
        logger.addHandler(get_file_handler(log_file=log_file_path))

    if instantiate_msg is not None:
        write_instantiate_message(logger, instantiate_msg)

    if log_version:
        logger.info("NorMITs-Demand v%s", nd.__version__)

    return logger


def get_custom_logger(logger_name: str,
                      console_handler: logging.StreamHandler = None,
                      file_handler: logging.FileHandler = None,
                      instantiate_msg: str = None,
                      log_version: bool = False,
                      ) -> logging.Logger:
    """Creates a child logger for this package.

    Checks to make sure the logger being created is a child of the master
    logger in the package, then creates the logger and returns.

    Parameters
    ----------
    logger_name:
        The name of the new logger. The first name (before the dot) needs to
        be the package name, or an error will be raised.

    console_handler:
        A custom logging.StreamHandler object to pass into the new logger.
        The helper function get_console_handler() can be used to get one.

    file_handler:
        A custom logging.FileHandler object to pass into the new logger.
        The helper function get_file_handler() can be used to get one.

    instantiate_msg:
        A message to output on instantiation. This will be output at the
        logging.DEBUG level, and will be wrapped in a line of asterisk before
        and after.

    log_version:
        Log a message with the package version information, default False.

    Returns
    -------
    logger:
        A logger with the given handlers attached

    Raises
    ------
    ValueError:
        if the given logger_name is not a child of this package.
    """
    check_child_logger(logger_name)

    # Create the logger
    logger = logging.getLogger(logger_name)

    # Add the custom handlers if they were given
    for handler in [console_handler, file_handler]:
        if handler is not None:
            logger.addHandler(handler)

    if instantiate_msg is not None:
        write_instantiate_message(logger, instantiate_msg)

    if log_version:
        logger.info("NorMITs-Demand v%s", nd.__version__)

    return logger


def check_child_logger(logger_name: str) -> None:
    """Checks if the given logger name is a child of the package

    Parameters
    ----------
    logger_name:
        The name of the logger to check

    Raises
    ------
    ValueError:
        if the given logger_name is not a child of this package.
    """
    # Make sure logger is part of this package
    if logger_name.strip().split('.')[0] != nd.PACKAGE_NAME:
        raise ValueError(
            "When making a custom logger through %s the logger name needs to "
            "be a child of the master logger for this package.\n"
            "The name should be the package name followed by a dot, and the "
            "name of the logger e.g. %s.notem"
        )


def _make_child_logger(logger_name: str) -> str:
    """Create a valid child logger name if name isn't already valid"""
    try:
        check_child_logger(logger_name)
        new_logger_name = logger_name
    except ValueError:
        new_logger_name = f"{get_package_logger_name()}.{logger_name}"
    return new_logger_name



def get_console_handler(ch_format: str = None,
                        datetime_format: str = None,
                        log_level: int = logging.INFO,
                        ) -> logging.StreamHandler:
    """Creates a console handles for a logger

    Parameters
    ----------
    ch_format:
        A string defining a custom formatting to use for the StreamHandler().
        Defaults to "[%(levelname)-8.8s] %(message)s".

    datetime_format:
        The datetime format to use when logging to the console.
        Defaults to "%H:%M:%S"

    log_level:
        The logging level to give to the StreamHandler.

    Returns
    -------
    console_handler:
        A logging.StreamHandler object using the format in ch_format.
    """
    if ch_format is None:
        ch_format = "[%(asctime)s - %(levelname)-8.8s] %(message)s"

    if datetime_format is None:
        datetime_format = "%H:%M:%S"

    # Create console handler
    ch = logging.StreamHandler()
    ch.setLevel(log_level)
    ch.setFormatter(logging.Formatter(ch_format, datefmt=datetime_format))
    return ch


def get_file_handler(log_file: nd.PathLike,
                     fh_format: str = None,
                     datetime_format: str = None,
                     log_level: int = logging.DEBUG,
                     ) -> logging.StreamHandler:
    """Creates a console handles for a logger

    Parameters
    ----------
    log_file:
        The path to a file to output the log

    fh_format:
        A string defining a custom formatting to use for the StreamHandler().
        Defaults to
        "%(asctime)s [%(name)-40.40s] [%(levelname)-8.8s] %(message)s".

    datetime_format:
        The datetime format to use when logging to the console.
        Defaults to "%d-%m-%Y %H:%M:%S"

    log_level:
        The logging level to give to the StreamHandler.

    Returns
    -------
    console_handler:
        A logging.StreamHandler object using the format in ch_format.
    """
    # Init
    if fh_format is None:
        fh_format = "%(asctime)s [%(name)-40.40s] [%(levelname)-8.8s] %(message)s"

    if datetime_format is None:
        datetime_format = "%d-%m-%Y %H:%M:%S"

    # Create console handler
    ch = logging.FileHandler(log_file)
    ch.setLevel(log_level)
    ch.setFormatter(logging.Formatter(fh_format, datefmt=datetime_format))
    return ch


def capture_warnings(
    stream_handler: bool = True,
<<<<<<< HEAD
    stream_handler_args: Dict[str, Any] = None,
    file_handler_args: Dict[str, Any] = None
) -> None:
    """Capture warnings using logging.

    Runs `logging.captureWarnings(True)` to capture warnings then
    sets up custom stream and file handlers if required.

=======
    stream_handler_args: dict[str, Any] = None,
    file_handler_args: dict[str, Any] = None
) -> None:
    """Capture warnings using logging.
    Runs `logging.captureWarnings(True)` to capture warnings then
    sets up custom stream and file handlers if required.
>>>>>>> 6441bb8a
    Parameters
    ----------
    stream_handler : bool, default True
        Add stream handler to warnings logger.
    stream_handler_args : Dict[str, Any], optional
        Custom arguments for the stream handler,
        passed to `get_console_handler`.
    file_handler_args : Dict[str, Any], optional
        Custom arguments for the file handler,
        passed to `get_file_handler`.
    """
    logging.captureWarnings(True)

    warning_logger = logging.getLogger("py.warnings")

    if stream_handler or stream_handler_args is not None:
        if stream_handler_args is None:
            stream_handler_args = {}
        warning_logger.addHandler(get_console_handler(**stream_handler_args))

    if file_handler_args is not None:
<<<<<<< HEAD
        warning_logger.addHandler(get_file_handler(**file_handler_args))
=======
        warning_logger.addHandler(get_file_handler(**file_handler_args))
>>>>>>> 6441bb8a
<|MERGE_RESOLUTION|>--- conflicted
+++ resolved
@@ -12,11 +12,7 @@
 """
 # Builtins
 import logging
-<<<<<<< HEAD
 from typing import Any, Dict
-=======
-from typing import Any
->>>>>>> 6441bb8a
 
 # Third Party
 
@@ -301,7 +297,6 @@
 
 def capture_warnings(
     stream_handler: bool = True,
-<<<<<<< HEAD
     stream_handler_args: Dict[str, Any] = None,
     file_handler_args: Dict[str, Any] = None
 ) -> None:
@@ -310,21 +305,15 @@
     Runs `logging.captureWarnings(True)` to capture warnings then
     sets up custom stream and file handlers if required.
 
-=======
-    stream_handler_args: dict[str, Any] = None,
-    file_handler_args: dict[str, Any] = None
-) -> None:
-    """Capture warnings using logging.
-    Runs `logging.captureWarnings(True)` to capture warnings then
-    sets up custom stream and file handlers if required.
->>>>>>> 6441bb8a
     Parameters
     ----------
     stream_handler : bool, default True
         Add stream handler to warnings logger.
+
     stream_handler_args : Dict[str, Any], optional
         Custom arguments for the stream handler,
         passed to `get_console_handler`.
+
     file_handler_args : Dict[str, Any], optional
         Custom arguments for the file handler,
         passed to `get_file_handler`.
@@ -339,8 +328,4 @@
         warning_logger.addHandler(get_console_handler(**stream_handler_args))
 
     if file_handler_args is not None:
-<<<<<<< HEAD
         warning_logger.addHandler(get_file_handler(**file_handler_args))
-=======
-        warning_logger.addHandler(get_file_handler(**file_handler_args))
->>>>>>> 6441bb8a
