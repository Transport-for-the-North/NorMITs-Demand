--- conflicted
+++ resolved
@@ -416,9 +416,6 @@
             band_trips=np.zeros((len(edges) - 1, )),
             cost_units=cost_units,
             band_mean_cost=np.zeros((len(edges) - 1, )),
-<<<<<<< HEAD
-=======
-            sample_size=-1,
         )
 
     @staticmethod
@@ -439,5 +436,4 @@
             band_mean_cost=cost_utils.calculate_average_cost_in_bounds(
                 min_bounds, max_bounds, cost_matrix, trips
             ),
->>>>>>> 4034784c
         )