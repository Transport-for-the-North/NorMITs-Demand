# -*- coding: utf-8 -*-
"""
Created on Wed Mar  4 14:07:32 2020

@author: cruella
"""

import gc
import os
import sys
import time
import math
import pickle

import numpy as np
import pandas as pd

_default_home_dir = 'C:/'
_default_iter = 'iter0'

_M_KM = 1.609344

# Index functions - functions to aggregate columns into new category variables
def create_project_folder(projectName, echo=True):
    """
    """

    if not os.path.exists(os.getcwd() + '/' + projectName):
        os.makedirs(os.getcwd() + '/' + projectName)
        os.chdir(os.getcwd() + '/' + projectName)
        print_w_toggle('New project folder created in ' + os.getcwd() + ', wd set there', echo)
    else:
        os.chdir(os.getcwd() + '/' + projectName)
        print_w_toggle('Project folder already exists, wd set there', echo)

def create_folder(folder, chDir=False, echo=True):
    """
    """
    if not os.path.exists(folder):
        os.makedirs(folder)
        if chDir:
            os.chdir(folder)
        print_w_toggle("New project folder created in " + folder, echo=echo)
    else:
        if chDir:
            os.chdir(folder)
        print_w_toggle('Folder already exists', echo=echo)

def set_time():
    """
    Gets time from time module.

    Parameters
    ----------
    Null

    Returns
    ----------
    time_stamp:
        Day and time in format 'hour:minute:second'
    """
    time_stamp = time.strftime('%H:%M:%S')
    return(time_stamp)


def set_wd(home_dir = _default_home_dir, iteration=_default_iter):
    # TODO: I've written so many of these it should go into Utils
    """
    This function sets a working directory and creates a project folder
    if required.

    Parameters
    ----------
    home_dir:
        Path to base directory to sit under project.

    iteration:
        Project folder for exports

    Returns
    ----------
    [folder]
    """
    os.chdir(home_dir)
    create_project_folder(iteration)
    return()


# Index functions
def build_index(dataframe,
                index_cols,
                new_index_name):
    """
    Function to combine 2 or more category variables into a single integer
    index.
    This function builds the index only, and requires replace_index_columns
    to apply the index to a DataFrame.

    Parameters
    ----------
    dataframe:
        A DataFrame containing category variables.

    index_cols:
        list of column names to index by.

    new_index_name:
        The name of the new index. Will be an integer column with this name.

    Returns
    ----------
    new_index:
        Index as DataFrame containing original category variable and integer
        index lookup.
    """
    new_index = dataframe.reindex(
            index_cols,
            axis=1
            ).drop_duplicates(
                    ).sort_values(
                            by=index_cols
                            ).reset_index(
                                    drop=True
                                    )
    new_index.index = new_index.index+1
    new_index = new_index.reset_index()
    new_index = new_index.rename(columns={'index':new_index_name})
    return(new_index)


def replace_index_columns(dataframe,
                          index):
    """
    This function uses an index to replace category columns in a DataFrame
    with a single lookup column. Takes an index built in build_index.

    Parameters
    ----------
    dataframe:
        A DataFrame containing category variables.

    index:
        Index as DataFrame containing original category variable and integer
        index lookup.

    Returns
    ----------
    dataframe:
        A DataFrame with the integer lookup of the index added and the other
        category variables dropped.
    """
    drop_cols = list(index)[1:]
    dataframe = dataframe.merge(index,
                                how='left',
                                on = drop_cols)
    for col in drop_cols:
        del(dataframe[col])
    return(dataframe)

def reapply_index(dataframe, index):
    """
    This function divides a DataFrame back up by its original category
    variables and deletes the id column of the index.

    Parameters
    ----------
    dataframe:
        A DataFrame containing category variables.

    index:
        Index as DataFrame containing original category variable and integer
        index lookup.

    Returns
    ----------
    dataframe:
        A DataFrame with the category cols of the index added back in.
    """
    id_col = list(index)[0]
    dataframe = dataframe.merge(index,
                                how='left',
                                on=id_col)
    del(dataframe[id_col])
    return(dataframe)

# Optimise functions

def optimise_data_types(dataframe, echo=True):
    """
    Function to iterate over a DataFrames columns and change data types
    to minimise memory use.
    Required to get production model to pass at MSOA level with 32GB.

    Parameters
    ----------
    dataframe:
        a DataFrame with a single zone and category variables.
        Designed for a production vector.

    echo:
        Toggle output describing conversion process.

    Returns
    ----------
    dataframe:
        a DataFrame with optimised data types.
    """
    # TODO: Integrate length into calculation, allocate memory to smaller dfs.
    # Get list of columns in dataframe
    # TODO: Convert series to values
    lu_cols = list(dataframe)
    # Get in-memory size of dataframe to be optimised in bytes
    before = sys.getsizeof(dataframe)
    # Define long threshold
    long_df = np.power(10,7)
    # Iterate over column names
    for col in lu_cols:
        # Get col type (numpy data type)
        col_np_type = type(dataframe[col][0]).__name__
        # Get col len
        col_len = len(dataframe[col])
        # Get number of unique values
        unq_val = len(dataframe[col].drop_duplicates())
        print_w_toggle(col, 'is', col_np_type, echo=echo)
        # If unsigned int8, make signed int8 (neutral)
        if col_np_type == 'uint8':
            dataframe[col] = dataframe[col].astype('int8')
            print_w_toggle('converted to', type(dataframe[col][0]).__name__,
                           echo=echo)
        # If unsigned int64, make int8 or int32 depending on length
        elif col_np_type == 'int64':
            if unq_val < 127:
                dataframe[col] = dataframe[col].astype('int8')
            else:
                dataframe[col] = dataframe[col].astype('int16')
            print_w_toggle('converted to', type(dataframe[col][0]).__name__,
                           echo=echo)
        # If float64 () make float16
        elif col_np_type == 'float64':
            # if df is less than long threshold, give it a bit of space
            dataframe[col] = dataframe[col].astype('float32')
            print_w_toggle('converted to', type(dataframe[col][0]).__name__,
                           echo=echo)

    # Get size after optimisation
    # TODO: Look at deepgetsizeof
    after = sys.getsizeof(dataframe)
    # Get improvement value (bytes)
    shrink = before - after
    print_w_toggle('optimised for', shrink, 'bytes', echo=echo)
    return(dataframe)

def refresh():
    """
    Call garbage collector. Left blank to add other memory release tricks.

    Parameters
    ----------
    null

    Returns
    ----------
    null

    """
    gc.collect()
    return()

def frame_audit(dataframe, trips_var=None):
    """
    Take a DataFrame and form a list containing log variables for production
    run.
    Exports the length, columns, productions, df size as GB & row size.

    Parameters
    ----------
    dataframe:
        Path to ntem

    trips_var:
        A column heading to count trips in. Applies to any numeric variable.

    Returns
    ----------
    length:
        Number of rows in the DataFrame.

    cols:
        List of the column names of the DataFrame.

    productions:
        Total productions from some of 'trips', otherwise returns 'N/A'

    size_gb:
        Size of the DataFrame in GB.

    row_size:
        Size of the first row of the DataFrame
    """
    # Get df length
    length = len(dataframe)
    # Get list of df cols
    cols = list(dataframe)
    # If there's a trips col - they're productions, count them
    if trips_var:
        if 'trips' in cols:
            productions = sum(dataframe[trips_var])
    else:
        productions = 'N/A'

    # Get df size
    size = sys.getsizeof(dataframe)
    # Change size from bytes to GB
    size_gb = size/1073741824
    # Get size of a row in bytes
    row_size = sys.getsizeof(dataframe[:1])
    # Get time at audit
    time_stamp = set_time()
    return length, cols, productions, size_gb, row_size, time_stamp


def glimpse(dataframe):
    """
    Get readable header without mucking about with GUI settings.
    """
    gl = dataframe.iloc[0:5]
    return gl
<<<<<<< HEAD


=======
 
>>>>>>> a6bdbb62
def control_to_ntem(msoa_output,
                    ntem_totals,
                    lad_lookup,
                    group_cols = ['p', 'm'],
                    base_value_name = 'attractions',
                    ntem_value_name = 'Attractions',
                    base_zone_name = 'msoa_zone_id',
                    purpose = 'hb'):
    """
    Control to a vector of NTEM constraints using single factor.
    Return productions controlled to NTEM.
    
    HAS SEPARATE SCRIPT REMOVE FROM UTILS

    Parameters:
    ----------
    msoa_output:
        DF of productions, flexible segments, should be in MSOA zones

    ntem_totals:
        DF of NTEM totals to control to. Will need all group cols.

    lad_lookup:
        DF of translation between MSOA and LAD - should be in globals

    group_cols = ['p', 'm']:
        Segments to include in control. Will usually be ['p','m'], or
        ['p','m','ca'] for rail

    msoa_value_name = 'attractions':
        Name of the value column in the MSOA dataset - ie. productions or
        attractions. Might also be trips or dt.

    ntem_value_name = 'Attractions':
        Name of the value column in the NTEM dataset. Usually 'Productions'
        or 'Attractions' but could be used for ca variable or growth.
    
    base_zone_name = 'msoa_zone_id':
        name of base zoning system. Will be dictated by the lad lookup.
        Should be msoa in hb production model and attraction model but will
        be target zoning system in nhb production model.

    purpose = 'hb':
        Purpose set to aggregate on. Can be 'hb' or 'nhb'

    Returns:
    ----------
        adjusted_output:
            DF with same msoa zoning as input but controlled to NTEM.
    """
    # Copy output
    output = msoa_output.copy()

    # Check params
    # Groups
    for col in group_cols:
        if col not in list(output):
            raise ValueError('Column ' + col + ' not in MSOA data')
        if col not in list(ntem_totals):
            raise ValueError('Column ' + col + ' not in NTEM data')

    # Establish all non trip segments
    segments = []
    for col in list(output):
        if col not in [base_zone_name,
                       base_value_name]:
            segments.append(col)

    # Purposes
    hb_purpose = [1,2,3,4,5,6,7,8]
    nhb_purpose = [12,13,14,15,16,18]
    if purpose not in ['hb', 'nhb']:
        raise ValueError('Invalid purpose type')
    else:
        if purpose == 'hb':
            p_vector = hb_purpose
        else:
            p_vector = nhb_purpose

    # Print target value
    before = output[base_value_name].sum()
    print('Before: ' + str(before))

    # Build factors
    ntem_k_factors = ntem_totals[ntem_totals['p'].isin(p_vector)].copy()

    kf_groups = ['lad_zone_id']
    for col in group_cols:
        kf_groups.append(col)
    kf_sums = kf_groups.copy()
    kf_sums.append(ntem_value_name)

    # Sum down to drop non attraction segments
    ntem_k_factors = ntem_k_factors.reindex(kf_sums,
                                            axis=1).groupby(
                                                    kf_groups).sum().reset_index()

    target = ntem_k_factors[ntem_value_name].sum()
    print('NTEM: ' + str(target))

    # Assumes vectors are called productions or attractions
    for col in group_cols:
        ntem_k_factors.loc[:,col] = ntem_k_factors[
                col].astype(int).astype(str)
    ntem_k_factors['lad_zone_id'] = ntem_k_factors[
            'lad_zone_id'].astype(float).astype(int)

    lad_lookup = lad_lookup.reindex(['lad_zone_id', base_zone_name], axis=1)

    output = output.merge(lad_lookup,
                          how = 'left',
                          on = base_zone_name)

    # No lad match == likely an island - have to drop
    output = output[~output['lad_zone_id'].isna()]

    for col in group_cols:
        output.loc[:,col] = output[col].astype(int).astype(str)
    output['lad_zone_id'] = output['lad_zone_id'].astype(float).astype(int)

    # Seed zero infill
    output[base_value_name] = output[base_value_name].replace(0,0.001)

    # Build LA adjustment
    # Note tp not in the picture
    af_groups = ['lad_zone_id']
    for col in group_cols:
        af_groups.append(col)
    af_sums = af_groups.copy()
    af_sums.append(base_value_name)

    adj_fac = output.reindex(af_sums, axis=1).groupby(
            af_groups).sum().reset_index().copy()
    # Just have to do this manually
    adj_fac['lad_zone_id'] = adj_fac['lad_zone_id'].astype(float).astype(int)

    # Merge NTEM values
    adj_fac = adj_fac.merge(ntem_k_factors,
                            how = 'left',
                            on = af_groups)
    # Get adjustment factors
    adj_fac['adj_fac'] = adj_fac[ntem_value_name]/adj_fac[base_value_name]
    af_only = af_groups.copy()
    af_only.append('adj_fac')
    adj_fac = adj_fac.reindex(af_only, axis=1)
    adj_fac['adj_fac'] = adj_fac['adj_fac'].replace(np.nan, 1)

    for col in group_cols:
        adj_fac.loc[:,col] = adj_fac[col].astype(int).astype(str)

    adjustments = adj_fac['adj_fac']

    # TODO: Report adj factors here
    output = output.merge(adj_fac,
                          how = 'left',
                          on = kf_groups)

    output[base_value_name] = output[base_value_name] * output['adj_fac']

    # Output segmented lad totals
    lad_groups = ['lad_zone_id']
    for col in segments:
        lad_groups.append(col)
    lad_index = lad_groups.copy()
    lad_index.append(base_value_name)

    lad_totals = output.reindex(lad_index,
                                axis=1).groupby(
                                        lad_groups).sum().reset_index()

    # Reindex outputs
    output = output.drop(['lad_zone_id','adj_fac'], axis=1)

    after = output[base_value_name].sum()
    print('After: ' + str(after))

    audit = {'before':before,
             'target':target,
             'after':after}

<<<<<<< HEAD
    return output, audit, adjustments, lad_totals

=======
    return(output, audit, adjustments, lad_totals)
   
>>>>>>> a6bdbb62
def aggregate_merger(dataframe,
                     target_segments,
                     merge_dat,
                     join_type,
                     join_cols,
                     drop_cols=False):

    """
    Placeholder for a one stop that breaks up dataframes to aggregate,
    assigns to a pot and recomplies with thinner segments.
    Only placeholder code for now.
    Could do something really fun that looks across the combinations of
    unique segments and decides which ones to to.
    """
    unq_segs = dataframe.reindex(
            [target_segments],axis=1).drop_duplicates().reset_index(drop=True)

    df_bin = []

    for index,row in unq_segs.iterrows():

        print('subsetting segment', index+1)
        subset = dataframe.copy()

        for col in row:
            subset = dataframe[dataframe[col] == row[col]]

        print('merging time splits')
        subset = subset.merge(merge_dat,
                              how = join_type,
                              on = join_cols)

        if drop_cols:
            for col in drop_cols:
                del()
        del(subset['purpose'], subset['time'])
        subset = subset.rename(columns={'purpose_to_home':'purpose',
                                        'time_to_home':'time'})
        subset['dt'] = subset['dt'].values * subset['direction_factor'].values
        del(subset['direction_factor'])
        print('re-aggregating with new mode and time')

        # TODO: Another loop here to recompile?
        subset = subset.groupby(['o_zone', 'd_zone', 'mode',
                                 'time', 'purpose',
                                 'od_index']).sum().reset_index()
        print(len(subset))
        print('subset dt', subset['dt'].sum())
        df_bin.append(subset)
        del(subset)

    dataframe = pd.concat(df_bin, sort=True)
    del(df_bin)

    return(dataframe)

def df_to_np(df,
             values,
             unq_internal_zones,
             v_heading,
             h_heading=None,
             echo=True):
    """
    df: A Dataframe

    v_heading: heading to use as row index

    h_heading: heading to use as column index

    unq_internal_zones: unq zones to use as placeholder

    echo = True:
        Indicates whether to print a log of the process to the terminal.
        Useful to set echo=False when using multi-threaded loops
    """
    df = df.copy()

    placeholder = pd.DataFrame(unq_internal_zones).copy()
    col_name = list(placeholder)[0]

    if h_heading is None:
        placeholder = placeholder.rename(columns={
                list(placeholder)[0]:v_heading})
        full_placeholder = placeholder.merge(df,
                                             how='left',
                                             on=[v_heading])
        # Replace NAs with zeroes
        full_placeholder[values] = full_placeholder[values].fillna(0)

        array = full_placeholder[values].copy().values

    else:
        # Build placeholders
        ph_v = placeholder.copy()
        ph_v = ph_v.rename(columns={col_name: v_heading})
        ph_v['ph'] = 0
        ph_h = placeholder.copy()
        ph_h = ph_h.rename(columns={col_name: h_heading})
        ph_h['ph'] = 0

        # Join placeholders
        placeholder = ph_v.merge(ph_h,
                                 how='left',
                                 on='ph')
        placeholder = placeholder.drop(['ph'], axis=1)

        # Merge df onto placeholder
        full_placeholder = placeholder.merge(df,
                                             how='left',
                                             on=[h_heading, v_heading])

        # Replace NAs with zeroes
        full_placeholder[values] = full_placeholder[values].fillna(0)

        # Pivot to array
        # TODO: u - test
        array = full_placeholder.sort_values([
            v_heading,
            h_heading
        ]).pivot(
            index=v_heading,
            columns=h_heading,
            values=values
        ).values

    # Array len should be same as length of unq values
    if echo and len(array) == len(unq_internal_zones):
        print('Matrix length=%d. Matches input constraint.' % (len(array)))

    return array


def build_path(base_path,
               calib_params,
               tp=None,
               no_csv=False):
    """
    Build a finished param path from a base string containing file location
    and a list of input params for a given run.
    """
    if base_path[-4:] == '.csv':
        base_path = base_path[:-4]

    for index, cp in calib_params.items():
        # Ignore trip length bands
        if index != 'tlb':
            # Ignore null segments
            if cp != 'none':
                cp_ph = ('_' + index + str(cp))
                base_path += cp_ph
    if tp:
        base_path += ('_tp' + str(tp))

    if not no_csv:
        base_path += '.csv'

    return base_path


def n_matrix_split(matrix,
                   indices=['scalar_x', 'scalar_y'],
                   index_names=['i', 'e'],
                   summarise=False):
    """
    Function to split matrices by internal/external or north/south etc.
    internal index has already been reduced to start at 0
    split type should take [ie] or [north/south]
    I'll write the north south later
    """
    # Check for missing indices in the given matrix
    sum_len = sum([len(x) for x in indices])
    if sum_len != len(matrix):
        # build a third category with a name and a list of the missing
        print('Do something')

    # Bundle up indices into a dict
    ind_dict = {}
    n_i = 0
    for i in indices:
        ind_dict.update({index_names[n_i]:i})
        n_i = n_i+1

    mats = []

    # Iterate over each combination.
    # Use take to get relevant matrix section

    for key_a, dat_a in ind_dict.items():
        for key_b, dat_b in ind_dict.items():
            label = (str(key_a) + '_to_' + str(key_b))
            out_mat = np.take(matrix, dat_a, axis=1)
            out_mat = matrix.take(dat_a, axis=0)
            out_mat = out_mat.take(dat_b, axis=1)
            if summarise:
                out_mat = out_mat.sum()
            ret_dict = {'name':label,
                        'dat':out_mat}
            mats.append(ret_dict)
    # TODO: Can you give me in a matrix??

    return(mats)

# BACKLOG: Replace compile_od() with mat_p.compile_matrices()
#  labels: demand merge, EFS, TMS
def compile_od(od_folder,
               write_folder,
               compile_param_path,
               build_factor_pickle = False,
               factor_pickle_path=None):
    """
    Function to compile model format od matrices to a given specification
    """

    import_params = pd.read_csv(compile_param_path)

    # Define cols
    compilations = import_params.drop(
            'distribution_name',
            axis=1).drop_duplicates().reset_index(drop=True)

    # Some sort of check on the files
    files = os.listdir(od_folder)
    # Filter pickles or anything else odd in there
    files = [x for x in files if '.csv' in x]
    print(files)

    comp_ph = []
    od_pickle = {}
    for index,row in compilations.iterrows():
        compilation_name = row['compilation']
        print(compilation_name)

        if row['format'] == 'long':
            target_format = 'long'
        else:
            target_format = 'wide'

        subset = import_params[import_params['compilation']==compilation_name]
        import_me = subset['distribution_name'].drop_duplicates()

        ph = []
        squares = []

        for each_one in import_me:
            reader = (od_folder + '/' + each_one)
            print('Importing ' + reader)
            temp = pd.read_csv(reader)

            if build_factor_pickle:
                square = temp.copy().drop(list(temp)[0],axis=1).values
                squares.append({each_one.replace('.csv',''):square})
                del(square)

            temp = temp.rename(columns={list(temp)[0]:'o_zone'})

            temp = pd.melt(temp, id_vars=['o_zone'],
                           var_name='d_zone', value_name='dt', col_level=0)

            ph.append(temp)

        if build_factor_pickle:
            compilation_dict = {}
            # Get size of first square matrix
            for key, dat in squares[0].items():
                ms = len(dat)
            ph_sq = np.zeros([ms,ms])
            # Build empty matrix
            for square in squares:
                for key, dat in square.items():
                    ph_sq = ph_sq + dat
            # If nothing: nothing, just dont div0
            ph_sq = np.where(ph_sq==0,0.0001,ph_sq)
            # Divide each matrix by total
            for square in squares:
                for key, dat in square.items():
                    od_factors = dat/ph_sq
                    od_factors = np.float64(od_factors)
                    compilation_dict.update({key:od_factors})

            od_pickle.update({row['compilation'].replace('.csv',
                              ''):compilation_dict})

        # Copy the od columns over to a placeholder for joins
        final = ph[0].copy()
        final = final.drop('dt', axis=1)

        mat_len = len(ph)

        loop = 1
        for mat in ph:
            mat = mat.rename(columns={'dt':'dt_'+str(loop)})
            final = final.merge(mat, how = 'left',
                                on = ['o_zone', 'd_zone'])
            loop = loop +1

        final['dt'] = 0

        for add in range(mat_len):
            print('adding dt_' + str(add+1))
            final['dt'] = final['dt'] + final['dt_'+str(add+1)]
            final = final.drop('dt_'+str(add+1), axis=1)

        # Change to numeric to order columns properly
        final['o_zone'] = final['o_zone'].astype('int32')
        final['d_zone'] = final['d_zone'].astype('int32')

        final = final.reindex(['o_zone', 'd_zone', 'dt'],
                              axis=1).groupby(['o_zone', 'd_zone']).sum(
                                      ).sort_values(
                                              ['o_zone', 'd_zone']).reset_index()

        if target_format == 'wide':
            print('translating back to wide')
            final = final.pivot(index = 'o_zone',
                                columns = 'd_zone',
                                values = 'dt')

        export_dict = {compilation_name:final}

        comp_ph.append(export_dict)

        # Write if you can
        if write_folder is not None:
            for mat in comp_ph:
                # Write compiled od
                for key,value in mat.items():
                    print(key)
                    if key[-4:] == '.csv':
                        c_od_out = os.path.join(write_folder, key)
                    else:
                        c_od_out = os.path.join(write_folder, key + '.csv')
                    print(c_od_out)
                    value.to_csv(c_od_out, index=True)
            if build_factor_pickle:
                fname = 'od_compilation_factors.pickle'
                if factor_pickle_path is None:
                    p_path = os.path.join(write_folder, fname)
                else:
                    p_path = os.path.join(factor_pickle_path, fname)
                print('Writing factor pickle - might take a while')
                with open(p_path, 'wb') as handle:
                    pickle.dump(od_pickle, handle,
                                protocol=pickle.HIGHEST_PROTOCOL)
    return(comp_ph)

def compile_pa(pa_folder,
               compile_param_path):

    """
    Function to compile pa matrices to a given specification

    output - takes 'normal' or 'fusion'
    """

    # Import parameters
    import_params = pd.read_csv(compile_param_path)

    # Define cols
    compilations = import_params.drop(
            'distribution_name',
            axis=1).drop_duplicates().reset_index(drop=True)

    if 'split_time' in list(compilations):
        split_time = True
        print('Splitting on time period')
    else:
        split_time = False
        print('Not splitting on time period')

    # Some sort of check on the files
    files = os.listdir(pa_folder)
    print(files)

    comp_ph = []
    for index,row in compilations.iterrows():
        compilation_name = row['compilation']

        print('Compiling ' + compilation_name)

        # Get files to import
        subset = import_params[import_params['compilation']==compilation_name]
        # Get rid of any duplicates?
        import_list = subset['distribution_name'].drop_duplicates()

        ph = []
        for import_file in import_list:
            reader = (pa_folder + '/' + import_file)
            print('Importing ' + reader)
            temp = pd.read_csv(reader)
            temp = temp.rename(columns={list(temp)[0]:'p_zone'})
            temp = pd.melt(temp, id_vars=['p_zone'],
                           var_name='a_zone', value_name='dt', col_level=0)
            ph.append(temp)

        current_comp = pd.concat(ph, sort=False)

        # Sidepot to handle time splits
        if split_time:
            # Get time params
            unq_time = current_comp['time'].drop_duplicates(
                    ).reset_index(drop=True)

            # Loop over unique times
            for time_period in unq_time:
                print(time_period)
                # Subset
                time_sub = current_comp[current_comp['time']==time_period]
                # Group and sum
                time_sub = time_sub.drop('time', axis=1)
                time_sub = time_sub.groupby(
                        ['p_zone', 'a_zone']).sum().reset_index()
                # Reset name
                time_sub_name = compilation_name.replace('*',str(time_period))
                # Append to output pot
                comp_ph.append({time_sub_name:time_sub})
        else:
            current_comp['p_zone'] = current_comp['p_zone'].astype(int)
            current_comp['a_zone'] = current_comp['a_zone'].astype(int)

            current_comp = current_comp.groupby(
                    ['p_zone', 'a_zone']).sum().sort_values(
                            ['p_zone', 'a_zone']).reset_index()
            # Append to output pot
            comp_ph.append({compilation_name:current_comp})

    return(comp_ph)


def get_attraction_type(calib_params,
                        echo=True):
    """
    This function works out which attraction type to balance to depending on an
    input HB or NHB purpose.

    DEPRECATED

    Parameters
    ----------
    calib_params:
        List of calib params to define attraction type by.
        Will look at the purpose and the soc category, if there is one.
        Should nicely ignore if there is no SOC cat
        and bring in aggregate attraction.

    echo = True:
        Indicates whether to print a log of the process to the terminal.
        Useful to set echo=False when using multi-threaded loops

    Returns
    ----------
    a_t:
        Attraction type as a string. Comes as 'Commute', 'Business' or 'Other'.
        If there's a soc cat it will append to Commute or Business in col
        format
    """
    # Get working calib params
    wcp = calib_params.copy()

    # Set to None by default - update next if we can
    soc_cat = None
    purpose = None

    # Get purpose and soc cat from calib params
    for index, param in wcp.items():
        print_w_toggle(index, param, echo=echo)
        if index == 'p':
            purpose = param
        if index == 'soc':
            if param != 'none':
                soc_cat = (index + str(param))
            else:
                soc_cat = (index + str(0))

    # TODO: Update to NPR purposes
    commute_purpose = [1, 11]
    business_purpose = [2, 12]
    education_purpose = [3, 13]
    shopping_purpose = [4, 14]
    pb_purpose = [5, 15]
    r_s_purpose = [6, 16]
    vfr_purpose = [7]
    hdt_purpose = [8, 18]

    if purpose in commute_purpose:
        print_w_toggle('balancing to commute attractions', echo=echo)
        a_t = 'Commute'
        if soc_cat is not None:
            a_t = (a_t + '_' + soc_cat)
    elif purpose in business_purpose:
        print_w_toggle('balancing to business attractions', echo=echo)
        a_t = 'Business'
        if soc_cat is not None:
            a_t = (a_t + '_' + soc_cat)
    elif purpose in education_purpose:
        print_w_toggle('balancing to education attractions', echo=echo)
        a_t = 'Education'
    elif purpose in shopping_purpose:
        print_w_toggle('balancing to shopping attractions', echo=echo)
        a_t = 'Shopping'
    elif purpose in pb_purpose:
        print_w_toggle('balancing to PB attractions', echo=echo)
        a_t = 'Personal_business'
    elif purpose in r_s_purpose:
        print_w_toggle('balancing to recreation attractions', echo=echo)
        a_t = 'Recreation_social'
    elif purpose in vfr_purpose:
        print_w_toggle('balancing to visiting friends attractions', echo=echo)
        a_t = 'Visiting_friends'
    elif purpose in hdt_purpose:
        print_w_toggle('balancing to holiday, day trip attractions', echo=echo)
        a_t = 'Holiday_day_trip'

    return(a_t)


def print_w_toggle(*args, echo):
    """
    Small wrapper to only print when echo=True

    Parameters
    ----------
    *args:
        The text to print - can be passed in the same format as a usual
        print function

    echo:
        Whether to print the text or not
    """
    if echo:
        print(*args)


def filter_distribution_p(internal_24hr_productions,
                          ia_name,
                          calib_params,
                          round_val=3,
                          echo=True):
    """
    This function adds new balancing factors in to a matrix. They are returned
    in the dt col and added to whichever col comes through in zone_col
    parameter.

    Parameters
    ----------
    internal_24hr_productions:
        Internal area productions.

    ia_name:
        Internal area name for selecting zone column.

    calib_params:
        Dictionary of calibration parameters.

    echo = True:
        Indicates whether to print a log of the process to the terminal.
        Useful to set echo=False when using multi-threaded loops

    Returns:
    ----------
    distribution_p:
        Filtered DataFrame of distributed productions.
    """
    dp = internal_24hr_productions.copy()

    for index, cp in calib_params.items():
        # except trip length bands
        if index != 'tlb':
            if cp != 'none':
                # Ignore nulled out segments (soc or ns)
                # Force the parameter to integer, or it drops trips
                param = cp
                dp = dp[dp[index]==param]
                if echo:
                    print(index, cp)
            else:
                print_w_toggle('Ignoring ' + index, echo=echo)
        else:
            print_w_toggle('Ignoring trip length bands', echo=echo)

    dp_cols = [ia_name, 'trips']
    dp = dp.reindex(dp_cols, axis=1)
    dp = dp.rename(columns={'trips': 'productions'})
    # Aggregate to zones
    dp = dp.groupby(ia_name).sum().reset_index()

    # Round, if it wants
    if round_val is not None:
        total_dp = dp['productions'].sum()
        dp['productions'] = dp['productions'].round(round_val)

        if echo:
            print('Productions=%f before rounding.' % total_dp)
            print('Productions=%f after rounding.' % (dp['productions'].sum()))
            print('Same=%s' % str(total_dp == dp['productions'].sum()))
    else:
        total_dp = None

    return(dp, total_dp)


def filter_pa_vector(pa_vector,
                     ia_name,
                     calib_params,
                     value_var = 'trips',
                     round_val=3,
                     echo=True):
    """
    This function adds new balancing factors in to a matrix. They are returned
    in the dt col and added to whichever col comes through in zone_col
    parameter.

    # TODO: Generalise for P or A vectors

    Parameters
    ----------
    pa_vector:
        Internal area productions.

    ia_name:
        Internal area name for selecting zone column.

    calib_params:
        Dictionary of calibration parameters.

    value_var:
        name of total to sum

    echo = True:
        Indicates whether to print a log of the process to the terminal.
        Useful to set echo=False when using multi-threaded loops

    Returns:
    ----------
    distribution_p:
        Filtered DataFrame of distributed productions.
    """
    dp = pa_vector.copy()
    dp_cols = list(dp)

    for index, cp in calib_params.items():
        # except trip length bands
        if index in dp_cols:
            if cp != 'none':
                # Ignore nulled out segments (soc or ns)
                # Force the parameter to integer, or it drops trips
                param = cp
                dp = dp[dp[index]==param]
                if echo:
                    print(index, cp)
            else:
                print_w_toggle('Ignoring ' + index, echo=echo)
        else:
            print_w_toggle('Ignoring trip length bands', echo=echo)

    dp_ri = [ia_name, value_var]
    dp = dp.reindex(dp_ri, axis=1)

    # Aggregate to zones
    dp = dp.groupby(ia_name).sum().reset_index()

    # Round, if it wants
    if round_val is not None:
        total_dp = dp[value_var].sum()
        dp[value_var] = dp[value_var].round(round_val)

        if echo:
            print('Values=%f before rounding.' % total_dp)
            print('Values=%f after rounding.' % (dp['productions'].sum()))
            print('Same=%s' % str(total_dp == dp['productions'].sum()))
    else:
        total_dp = None

    return(dp, total_dp)

def filter_pa_cols(pa_frame,
                   ia_name,
                   calib_params,
                   round_val=3,
                   echo=True):
    """
    """
    dp = pa_frame.copy()
    col_names = list(dp)
    target_col = col_names.copy()

    # This is hanging on the thread that tp and p never conflict
    # TODO: Think of something to guarantee that works
    for index, cp in calib_params.items():
        if index != 'tlb':
            prior = target_col
            target_col = [x for x in target_col if (index+str(cp)) in x]
            if len(target_col) == 0:
                print('Col lookup ' + index + ' failed')
                target_col = prior

    if len(target_col) > 1:
        print('Search returned >1 col')
        print(target_col)
        print('Picking ' + target_col[0])
    target_col = target_col[0]

    dp = dp.reindex([ia_name, target_col], axis=1)
    total_dp = dp[target_col].sum()

    return(dp, total_dp)

def get_costs(model_lookup_path,
              calib_params,
              tp = '24hr',
              iz_infill = 0.5):

    # units takes different parameters
    # TODO: Needs a config guide for the costs somewhere
    """
    This function imports distances or costs from a given path.

    Parameters
    ----------
    model_lookup_path:
        Model folder to look in for distances/costs. Should be in call or global.

    calib_params:
        Calibration parameters dictionary'

    tp:
        Should ultimately take 24hr & tp, usually 24hr for hb and tp for NHB.

    direction = None:
        Takes None, 'To', 'From'

    car_available = None:
        Takes None, True, False

    seed_intrazonal = True:
        Takes True or False - whether to add a value half the minimum
        interzonal value to the intrazonal cells. Currently needed for distance
        but not cost.

    Returns:
    ----------
    dat:
        DataFrame containing required cost or distance values.
    """
    # TODO: Adapt model input costs to take time periods
    # TODO: The name cost_cols is misleading
    file_sys = os.listdir(os.path.join(model_lookup_path, 'costs'))
    tp_path = [x for x in file_sys if tp in x]

    dat = pd.read_csv(os.path.join(model_lookup_path,
                                   'costs',
                                   tp_path[0]))
    cols = list(dat)

    # Get purpose and direction from calib_params
    ca = None
    purpose = None
    time_period = None

    for index, param in calib_params.items():
        # Need a purpose, if a ca is not picked up returns none
        if index == 'p':
            purpose = param
        if index == 'ca':
            if param == 1:
                ca = 'nca'
            elif param == 2:
                ca = 'ca'
        if index == 'tp':
            time_period = param

    # Purpose to string
    commute = [1]
    business = [2, 12]
    other = [3, 4, 5, 6, 7, 8, 13, 14, 15, 16, 18]
    if purpose in commute:
        str_purpose = 'commute'
    elif purpose in business:
        str_purpose = 'business'
    elif purpose in other:
        str_purpose = 'other'
    else:
        raise ValueError("Cannot convert purpose to string." +
                         "Got %s" % str(purpose))

    # Filter down on purpose
    cost_cols = [x for x in cols if str_purpose in x]
    # Handle if we have numeric purpose costs, hope so, they're better!
    if len(cost_cols) == 0:
        cost_cols = [x for x in cols if ('p' + str(purpose)) in x]

    # Filter down on car availability
    if ca is not None:
        # Have to be fussy as ca is in nca...
        if ca == 'ca':
            cost_cols = [x for x in cost_cols if 'nca' not in x]
        elif ca == 'nca':
            cost_cols = [x for x in cost_cols if 'nca' in x]

    if time_period is not None:
        cost_cols = [x for x in cost_cols if str(time_period) in x]

    target_cols = ['p_zone', 'a_zone']
    for col in cost_cols:
        target_cols.append(col)

    cost_return_name = cost_cols[0]

    dat = dat.reindex(target_cols, axis=1)
    dat = dat.rename(columns={cost_cols[0]: 'cost'})

    # Redefine cols
    cols = list(dat)

    if iz_infill is not None:
        dat = dat.copy()
        min_inter_dat = dat[dat[cols[2]]>0]
        # Derive minimum intrazonal
        min_inter_dat = min_inter_dat.groupby(
                cols[0]).min().reset_index().drop(cols[1],axis=1)
        intra_dat = min_inter_dat.copy()
        intra_dat[cols[2]] = intra_dat[cols[2]]*iz_infill
        iz = dat[dat[cols[0]] == dat[cols[1]]]
        non_iz = dat[dat[cols[0]] != dat[cols[1]]]
        iz = iz.drop(cols[2],axis=1)
        # Rejoin
        iz = iz.merge(intra_dat, how='inner', on=cols[0])
        dat = pd.concat([iz, non_iz],axis=0,sort=True).reset_index(drop=True)

    return(dat, cost_return_name)

def get_distance_and_costs(model_lookup_path,
                           request_type='cost',
                           journey_purpose=None,
                           direction=None,
                           car_available=None,
                           seed_intrazonal = True):

    # units takes different parameters
    # TODO: Needs a config guide for the costs somewhere
    # DEPRECATED CAN REMOVE
    """
    This function imports distances or costs from a given path.

    Parameters
    ----------
    model_lookup_path:
        Model folder to look in for distances/costs. Should be in call or global.

    request_type:
        Takes 'cost' or 'distance'

    journey_purpose = None:
        Takes None, 'commute', 'business' or 'other'. Costs differ.

    direction = None:
        Takes None, 'To', 'From'

    car_available = None:
        Takes None, True, False

    seed_intrazonal = True:
        Takes True or False - whether to add a value half the minimum
        interzonal value to the intrazonal cells. Currently needed for distance
        but not cost.

    Returns:
    ----------
    dat:
        DataFrame containing required cost or distance values.
    """
    # TODO: Adapt model input costs to take time periods
    # TODO: The name cost_cols is misleading
    file_sys = os.listdir(model_lookup_path)
    cost_path = [x for x in file_sys if request_type in x][0]
    dat = pd.read_csv(model_lookup_path + '/' + cost_path)
    cols = list(dat)

    # Parse function parameters to get the right cost column
    # TODO: Works with distance but could be tidier
    if request_type == 'distance':
        if journey_purpose is not None:
            cost_cols = [x for x in cols if journey_purpose in x]
        else:
            cost_cols = cols[2:]
        if direction is not None:
            cost_cols = [x for x in cost_cols if direction in x]
        else:
            cost_cols = cost_cols.copy()
        if car_available is not None:
            if car_available==True:
                car_available='_ca'
            elif car_available==False:
                car_available='nca'
            cost_cols = [x for x in cost_cols if car_available in x]
        else:
            cost_cols = cost_cols.copy()
        cols = [cols[0], cols[1]]
        # Append segments to the reindex list
        for col in cost_cols:
            cols.append(col)
        # If there's nothing in there just append the distance col (Noham)
        if len(cost_cols) == 0:
            cols.append('distance')
        dat = dat.reindex(cols,axis=1)
        # Consolidate name, if there was a cost col
        if len(cost_cols) != 0:
            dat = dat.rename(columns={cost_cols[0]:request_type})
        # TODO: Does this come back okay?
        else:
            # This is just naming distance to distance - remove
            dat = dat.rename(columns={cols[2]:request_type})

    # Handle cost request
    elif request_type == 'cost':
        if journey_purpose is not None:
            cost_cols = [x for x in cols if journey_purpose in x]
        else:
            cost_cols = cols[2:]
        if direction is not None:
            cost_cols = [x for x in cost_cols if direction in x]
        else:
            cost_cols = cost_cols.copy()
        if car_available is not None:
            if car_available==True:
                car_available='ca'
            elif car_available==False:
                car_available='nca'
            cost_cols = [x for x in cost_cols if car_available in x]
        else:
            cost_cols = cost_cols.copy()
        cols = [cols[0], cols[1]]
        for col in cost_cols:
            cols.append(col)
        dat = dat.reindex(cols,axis=1)
        dat = dat.rename(columns={cost_cols[0]:request_type})

    # Redefine cols
    cols = list(dat)

    # TODO: Seed intrazonal currently duplicates on multiple cols.
    if seed_intrazonal:
        dat = dat.copy()
        min_inter_dat = dat[dat[cols[2]]>0]
        # Derive minimum intrazonal
        min_inter_dat = min_inter_dat.groupby(
                cols[0]).min().reset_index().drop(cols[1],axis=1)
        intra_dat = min_inter_dat.copy()
        intra_dat[cols[2]] = intra_dat[cols[2]]/2
        iz = dat[dat[cols[0]] == dat[cols[1]]]
        non_iz = dat[dat[cols[0]] != dat[cols[1]]]
        iz = iz.drop(cols[2],axis=1)
        # Rejoin
        iz = iz.merge(intra_dat, how='inner', on=cols[0])
        dat = pd.concat([iz, non_iz],axis=0,sort=True).reset_index(drop=True)

    return(dat)

def get_distance(model_lookup_path,
                 journey_purpose=None,
                 direction=None,
                 seed_intrazonal = True):
    """
    This function imports distances or costs from a given path.

    Parameters
    ----------
    model_lookup_path:
        Model folder to look in for distances/costs. Should be in call or global.

    journey_purpose = None:
        Takes None, 'commute', 'business' or 'other'.

    direction = None:
        Takes None, 'To', 'From'

    seed_intrazonal = True:
        Takes True or False - whether to add a value half the minimum
        interzonal value to the intrazonal cells. Currently needed for distance
        but not cost.

    Returns:
    ----------
    dat:
        DataFrame containing required distance values.
    """
    file_sys = os.listdir(model_lookup_path)
    distance_path = [x for x in file_sys if 'distance' in x]
    print(distance_path)
    distance_path = distance_path[0]
    dat = pd.read_csv(model_lookup_path + '/' + distance_path)
    cols = list(dat)

    if seed_intrazonal:
        dat = dat.copy()
        min_inter_dat = dat[dat[cols[2]]>0]
        # Derive minimum intrazonal
        min_inter_dat = min_inter_dat.groupby(
                cols[0]).min().reset_index().drop(cols[1],axis=1)
        intra_dat = min_inter_dat.copy()
        intra_dat[cols[2]] = intra_dat[cols[2]]/2
        iz = dat[dat[cols[0]] == dat[cols[1]]]
        non_iz = dat[dat[cols[0]] != dat[cols[1]]]
        iz = iz.drop(cols[2],axis=1)
        # Rejoin
        iz = iz.merge(intra_dat, how='inner', on=cols[0])
        dat = pd.concat([iz, non_iz],axis=0,sort=True).reset_index(drop=True)

    return(dat)

def balance_by_band(band_atl,
                    distance,
                    internal_pa,
                    echo=True):

    """
    Balance based on segments.
    A lot of duplication from trip length by band
    """

    # Get total p and total a
    total_p = internal_pa.sum(axis=1).sum()
    total_a = internal_pa.sum(axis=0).sum()

    # Get min max for each
    if 'tlb_desc' in list(band_atl):
        # R built
        ph = band_atl['tlb_desc'].str.split('-', n=1, expand=True)
        band_atl['min'] = ph[0].str.replace('(', '')
        band_atl['max'] = ph[1].str.replace('[', '')
        band_atl['min'] = band_atl['min'].str.replace('(', '').values
        band_atl['max'] = band_atl['max'].str.replace(']', '').values
        del(ph)
    elif 'lower' in list(band_atl):
        # Python built
        # Convert bands to km
        band_atl['min'] = band_atl['lower']*1.61
        band_atl['max'] = band_atl['upper']*1.61

    round_mat = []
    for index, row in band_atl.iterrows():

        # Get total distance
        band_mat = np.where(
            (
                (distance >= float(row['min']))
                &
                (distance < float(row['max']))
            ),
            distance,
            0)

        distance_bool = np.where(band_mat==0, band_mat, 1)
        band_trips = internal_pa * distance_bool

        band_p = band_trips.sum(axis=1).round(3)
        # Just in:
        band_a = band_trips.sum(axis=0).round(3)

        round_trips = band_trips.round(3)
        balance_p = round_trips.sum(axis=1).sum().round(3)

        if balance_p.sum() > 0:
            refactor = band_p/balance_p
            print_w_toggle(refactor, echo=echo)
            round_trips = round_trips*refactor.round(3)

        round_mat.append(round_trips)

    balanced_pa = np.zeros((len(internal_pa), len(internal_pa)))

    for r_mat in round_mat:
        balanced_pa = r_mat + balanced_pa

    # Get output totals
    final_p = internal_pa.sum(axis=1).sum()
    final_a = internal_pa.sum(axis=0).sum()

    if echo:
        print('Productions were: ' + str(total_p))
        print('Productions now:  ' + str(final_p))
        print('Attractions were: ' + str(total_a))
        print('Attractions now:  ' + str(final_a))

    return(balanced_pa)


def single_balance(achieved_pa,
                   target_attractions,
                   target_productions,
                   echo=True):
    """
    Balance achieved attractions to target.
    Balance achieved productions to target.
    Then stop. Output will have slightly broken attractions.

    acheived_pa = distributed pa as numpy matrix,
    w format p/a, ie. p=rows, a=index.

    target_attractions = original attractions as numpy vector

    target_productions = original productions as numpy vector
    """

    # TODO: Check

    curr_a = achieved_pa.sum(axis=0)
    curr_a = np.where(curr_a==0, 0.0001, curr_a)

    # Fill in target attractions
    targ_a = np.where(target_attractions==0,
                      0.0001,
                      target_attractions)

    # Target over current, multiply across rows by factor
    corr_fac_a = targ_a/curr_a
    corr_fac_a = np.broadcast_to(corr_fac_a,
                                 (len(corr_fac_a),
                                  len(corr_fac_a)))

    # Apply
    achieved_pa = achieved_pa*corr_fac_a

    # Sometimes this contains NaN and outputs empty matrices. Warn the user
    if np.isnan(achieved_pa).any():
        print("WARNING: Achieved PA contains NaN. " +
              "Something has gone wrong - possibly a math error.\n" +
              "Check for RuntimeWarning above! "
              "This PA Matrix will probably be all empty")
        # Add in print in outer loop telling us which P and M combo we are on

    if echo:
        # Check and print totals
        print('Attractions balanced')
        print('Current ' + str(achieved_pa.sum(axis=0)))
        print('Target ' + str(targ_a.sum()))

    curr_p = achieved_pa.sum(axis=1)
    curr_p = np.where(curr_p==0, 0.0001, curr_p)

    targ_p = np.where(target_productions==0,
                      0.0001,
                      target_productions)

    # Target over current, multiply across rows by factor
    corr_fac_p = targ_p/curr_p
    # Same as before but transposed to rows
    corr_fac_p = np.broadcast_to(corr_fac_p,
                                 (len(corr_fac_p),
                                  len(corr_fac_p))).T

    # Apply
    achieved_pa = achieved_pa*corr_fac_p

    if echo:
        # Check and print totals
        print('Productions balanced')
        print('Current ' + str(achieved_pa.sum(axis=1)))
        print('Target ' + str(targ_p.sum()))

    return(achieved_pa)


def build_distribution_bins(internal_distance,
                            distribution,
                            echo=True):
    """
    This takes a distribution and rounds the trip lengths to the nearest
    whole number, then counts the number of trips by each km.

    Parameters
    ----------
    internal_distance:
        Distance in long format with p/a headings = should be flexible

    distribution:
        PA matrix containing numbers of zone to zone trips.

    Returns
    ----------
    dist_bins:
        Flat file containing counts of trips by distance.
    """
    # TODO: You can't have zero distance trips so round to ceiling
    # TODO: Broken in a few ways - needs to be fixed
    # TODO: Rewrite  exists in trip_length_audit, maybe just call that

    # Join distance
    distribution = distribution.merge(internal_distance,
                                      how='left',
                                      on=['p_zone', 'a_zone'])
    # Output trips by target trip length distribution
    dist_cols = ['dt','distance']
    dist_bins = distribution.reindex(dist_cols,axis=1)
    dist_bins['distance'] = dist_bins['distance'].round(0)
    dist_bins = dist_bins.groupby('distance').sum().reset_index()
    print_w_toggle('outputting distribution bin', echo=echo)
    return(dist_bins)


def balance_a_to_p(ia_name,
                   productions,
                   attractions,
                   p_var_name = 'productions',
                   a_var_name = 'attractions',
                   round_val=None,
                   echo=True):

    """
    This function takes a set of attractions, selects the relevant attractions
    for the required distribution and balances attractions to productions.
    Parameters
    ----------
    ia_name:
        The name of the internal area of the model in use. Required for
        ensuring the right columns come through.

    productions:
        Total number of productions by zone. For balancing.

    attractions:
        Attractions for internal area of model. Should be pre-filtered to
        internal area before coming into the function.

    p_var_name:
        Production name for col handling

    a_var_name:
        Attraction name for col handling

    round_val:
        Number of dp to round attractions to. Defaults to None.

    echo:
        Indicates whether to print a log of the process to the terminal.
        Useful to set echo=False when using multi-threaded loops.
        Default to True.

    Returns
    ----------
    [0] internal_attractions
    """
    dp = productions.copy()
    ia = attractions.copy()


    total_internal_productions = dp['productions'].sum()
    # Add total attraction column for balancing
    ia['total_attractions'] = ia[a_var_name].sum()
    ia['total_productions'] = dp[p_var_name].sum()

    # Balance internal productions and attractions
    a_factors = ia.copy()
    a_factors[a_var_name] = (a_factors[a_var_name]/
             a_factors['total_attractions'])

    if (len(dp[ia_name].drop_duplicates()) != len(a_factors[ia_name])):
        # Always print as it's a warning of future problems
        print('WARNING: Not the same number of zones')

    print_w_toggle('Balancing internal attractions to productions', echo=echo)
    a_factors[a_var_name] = (
        a_factors[a_var_name]
        *
        a_factors['total_productions']
    )

    total_balanced_attractions = sum(a_factors[a_var_name])

    # Check
    if echo:
        if round(total_balanced_attractions) == round(total_internal_productions):
            print('attractions successfully balanced to productions')
        else:
            print("WARNING: Productions and attractions didn't balance")

    ia = a_factors.copy()
    ia = ia.drop(['total_attractions', 'total_productions'], axis=1)

    ia = ia.reset_index(drop=True)

    # Round. This was commented out. Will become apparent why.
    ia[a_var_name] = ia[a_var_name].round(round_val)

    return(ia)

def define_internal_external_areas(model_lookup_path):
    """
    This function imports an internal area definition from a model folder.

    Parameters
    ----------
    model_lookup_path:
        Takes a model folder to look for an internal area definition.

    Returns
    ----------
    [0] internal_area:
        The internal area of a given model.

    [1] external_area:
        The external area of a given model.
    """
    file_sys = os.listdir(model_lookup_path)
    internal_file = [x for x in file_sys if 'internal_area' in x][0]
    external_file = [x for x in file_sys if 'external_area' in x][0]

    internal_area = pd.read_csv(model_lookup_path + '/' + internal_file)
    external_area = pd.read_csv(model_lookup_path + '/' + external_file)

    return(internal_area, external_area)

def import_pa(production_import_path,
              attraction_import_path):
    """
    This function imports productions and attractions from given paths.

    Parameters
    ----------
    production_import_path:
        Path to import productions from.

    attraction_import_path:
        Path to import attractions from.

    Returns
    ----------
    [0] productions:
        Mainland GB productions.

    [1] attractions:
        Mainland GB attractions.
    """
    productions = pd.read_csv(production_import_path)
    attractions = pd.read_csv(attraction_import_path)
    return(productions, attractions)


def get_trip_length_bands(import_folder,
                          calib_params,
                          segmentation,
                          trip_origin,
                          replace_nan=False,
                          echo=True): # 'hb' or 'nhb'

    """
    Function to check a folder for trip length band parameters.
    Returns a subset.
    """
    # Append name of tlb area


    # Index folder
    target_files = os.listdir(import_folder)
    # Define file contents, should just be target files - should fix.
    import_files = target_files.copy()

    # TODO: Fixed for new ntem dists - pointless duplication now
    if segmentation == 'ntem':
        for key, value in calib_params.items():
            # Don't want empty segments, don't want ca
            if value != 'none' and key != 'ca':
                 # print_w_toggle(key + str(value), echo=echo)
                import_files = [x for x in import_files if
                                ('_' + key + str(value)) in x]
    elif segmentation == 'tfn':
        for key, value in calib_params.items():
            # Don't want empty segments, don't want ca
            if value != 'none' and key != 'ca':
                # print_w_toggle(key + str(value), echo=echo)
                import_files = [x for x in import_files if
                                ('_' + key + str(value)) in x]
    else:
        raise ValueError('Non-valid segmentation. How did you get this far?')

    if trip_origin == 'hb':
        import_files = [x for x in import_files if 'nhb' not in x]
    elif trip_origin == 'nhb':
        import_files = [x for x in import_files if 'nhb' in x]
    else:
        raise ValueError('Trip length band import failed,' +
                         'provide valid trip origin')
    if len(import_files) > 1:
        raise Warning('Picking from two similar files,' +
                      ' check import folder')

    # Import
    if echo:
        print(import_files)
        print(import_files[0])
    tlb = pd.read_csv(import_folder + '/' + import_files[0])

    # Filter to target purpose
    # TODO: Don't want to have to do this for NTEM anymore. Just keep them individual.
    # tlb = tlb[tlb[trip_origin +'_purpose']==purpose].copy()

    if replace_nan:
        for col_name in list(tlb):
            tlb[col_name] = tlb[col_name].fillna(0)

    return tlb


def get_init_params(path,
                    distribution_type='hb',
                    model_name=None,
                    mode_subset=None,
                    purpose_subset=None):
    """
    This function imports beta values for deriving distributions from
    a given path. Chunk exists as a filename in the target folder.

    Parameters
    ----------
    path:
        Path to folder containing containing required beta values.

    distribution_type = hb:
        Distribution type. Takes hb or nhb.

    model_name:
        Name of model. For pathing to new lookups.

    chunk:
        Number of chunk to take if importing by chunks. This is designed to
        make it easy to multi-process in future, and can be used to run
        distributions in parralell IDEs now.

    Returns:
    ----------
    initial_betas:
        DataFrame containing target betas for distibution.
    """

    if model_name is None:
        path = os.path.join(path,
                            'init_params_' + distribution_type + '.csv')
    else:
        path = os.path.join(path,
                            ''.join([model_name.lower(),
                                     '_init_params_',
                                     str(distribution_type),
                                     '.csv']))

    init_params = pd.read_csv(path)

    if mode_subset:
        init_params = init_params[
                init_params['m'].isin(mode_subset)]
    if purpose_subset:
        init_params = init_params[
                init_params['p'].isin(purpose_subset)]

    return(init_params)


def get_cjtw(model_lookup_path,
             model_name,
             subset=None,
             reduce_to_pa_factors = True):
    """
    This function imports census journey to work and converts types
    to ntem journey types

    Parameters
    ----------
    model_lookup_path:
        Takes a model folder to look for a cjtw zonal conversion

    subset:
        Takes a vector of model zones to filter by. Mostly for test model runs.

    Returns
    ----------
    [0] cjtw:
        A census journey to work distribution in the required zonal format.
    """
    # Lower model name for use
    mn = model_name.lower()

    # TODO: If no cjtw to model zone conversion there - run one

    file_sys = os.listdir(model_lookup_path)
    cjtw_path = [x for x in file_sys if ('cjtw_' + mn) in x][0]
    cjtw = pd.read_csv(model_lookup_path + '/' + cjtw_path)

    # CTrip End Categories
    # 1 Walk
    # 2 Cycle
    # 3 Car driver
    # 4 Car passenger
    # 5 Bus
    # 6 Rail / underground

    if subset is not None:
        sub_col = list(subset)
        sub_zones = subset[sub_col].squeeze()
        cjtw = cjtw[cjtw['1_' + mn + 'Areaofresidence'].isin(sub_zones)]
        cjtw = cjtw[cjtw['2_' + mn + 'Areaofworkplace'].isin(sub_zones)]

    method_to_mode = {'4_Workmainlyatorfromhome':'1_walk',
                      '5_Undergroundmetrolightrailtram':'6_rail_ug',
                      '6_Train':'6_rail_ug',
                      '7_Busminibusorcoach':'5_bus',
                      '8_Taxi':'3_car',
                      '9_Motorcyclescooterormoped':'2_cycle',
                      '10_Drivingacarorvan':'3_car',
                      '11_Passengerinacarorvan':'3_car',
                      '12_Bicycle':'2_cycle',
                      '13_Onfoot':'1_walk',
                      '14_Othermethodoftraveltowork':'1_walk'}
    modeCols = list(method_to_mode.keys())

    for col in modeCols:
        cjtw = cjtw.rename(columns={col:method_to_mode.get(col)})

    cjtw = cjtw.drop('3_Allcategories_Methodoftraveltowork',axis=1)
    cjtw = cjtw.groupby(cjtw.columns, axis=1).sum()
    cjtw = cjtw.reindex(['1_' + mn + 'Areaofresidence',
                         '2_' + mn + 'Areaofworkplace',
                         '1_walk', '2_cycle', '3_car',
                         '5_bus', '6_rail_ug'],axis=1)
    # Redefine mode cols for new aggregated modes
    modeCols = ['1_walk', '2_cycle', '3_car', '5_bus', '6_rail_ug']
    # Pivot
    cjtw = pd.melt(cjtw,id_vars=['1_' + mn + 'Areaofresidence',
                                 '2_' + mn + 'Areaofworkplace'],
                   var_name='mode', value_name='trips')
    cjtw['mode'] = cjtw['mode'].str[0]

    # Build distribution factors
    hb_totals = cjtw.drop(
        '2_' + mn + 'Areaofworkplace',
        axis=1
    ).groupby(
        ['1_' + mn + 'Areaofresidence', 'mode']
    ).sum().reset_index()

    hb_totals = hb_totals.rename(columns={'trips': 'zonal_mode_total_trips'})
    hb_totals = hb_totals.reindex(
        ['1_' + mn + 'Areaofresidence', 'mode', 'zonal_mode_total_trips'],
        axis=1
    )

    cjtw = cjtw.merge(hb_totals,
                      how='left',
                      on=['1_' + mn + 'Areaofresidence', 'mode'])

    # Divide by total trips to get distribution factors

    if reduce_to_pa_factors:
        cjtw['distribution'] = cjtw['trips']/cjtw['zonal_mode_total_trips']
        cjtw = cjtw.drop(['trips', 'zonal_mode_total_trips'], axis=1)
    else:
         cjtw = cjtw.drop(['zonal_mode_total_trips'], axis=1)

    return(cjtw)


def single_constraint(balance,
                      constraint,
                      alpha=None,
                      beta=None,
                      cost=None):
    """
    This function applies a single constrained distribution function
    to a pa matrix to derive new balancing factors for interating a solution.

    Parameters
    ----------
    row:
        A row of data in a dataframe. Will pick up automatically if used
        in pd.apply.

    constraint = p:
        Variable to constrain by. Takes 'p' to constrain to production or 'a'
        to constrain to attraction.

    beta = -0.1:
        Beta to use in the function. Should be passed externally. Defaults
        to 1 but this should never be used (unless -0.1 gives the right
        distribution)

    Returns
    ----------
    dt = New balancing factor. Should be added to column.
    """

    if alpha is not None and beta is not None and cost is not None:
        t = (cost**alpha)*np.exp(beta*cost)
    else:
        t = 1
    dt = balance * constraint * t

    # Log normal
    # Normal start values: mu ~ 5 sigma ~ 2
    # 1/(Cij*sigma*(2pi)**0.5)*exp(-nlog(Cij)-mu)**2/(2/sigma**2)
    # TODO: Look at graph

    return(dt)


def double_constraint(ba,
                      p,
                      bb,
                      a,
                      alpha=None,
                      beta=None,
                      cost=None):
    """
    This function applies a double constrained distribution function
    to a pa matrix to derive distributed trip rates.

    Parameters
    ----------
    row:
        A row of data in a dataframe. Will pick up automatically if used
        in pd.apply.

    beta = -0.1:
        Beta to use in the function. Should be passed externally. Defaults
        to 1 but this should never be used (unless -0.1 gives the right
        distribution)

    Returns
    ----------
    dt = Distributed trips for a given interzonal.
    """
    if alpha is not None and beta is not None and cost is not None:
        t = (cost**alpha)*np.exp(beta*cost)
    else:
        t = 1
    dt = p * ba * a * bb * t

    return dt


def get_internal_area(lookup_folder):
    """
    Get internal area - just takes a lookup folder.
    Just functionalised so it's obvious what's failed.
    """
    directory = os.listdir(lookup_folder)
    int_path = [x for x in directory if 'internal_area' in x][0]
    int_area = pd.read_csv(os.path.join(lookup_folder, int_path))

    return(int_area)

def get_external_area(lookup_folder):
    """
    Get internal area - just takes a lookup folder.
    Just functionalised so it's obvious what's failed.
    """
    directory = os.listdir(lookup_folder)
    ext_path = [x for x in directory if 'external_area' in x][0]
    ext_area = pd.read_csv(os.path.join(lookup_folder, ext_path))

    return(ext_area)

def get_zone_range(zone_vector):
    """
    Zone vector as series - returns contiguous zones
    Needed to avoid placeholder zones being an issue
    """
    min_zone = int(zone_vector.min())
    max_zone = int(zone_vector.max())
    unq_zones = [i for i in range(min_zone, max_zone+1)]

    return unq_zones


def equal_ignore_order(a, b):
    """
    Return whether if a and b contain the same items, ignoring order.

    Only use when elements are neither hashable nor sortable, as this
    method is quite slow.
    if hashable use: set(a) == set(b)
    if sortable use: sorted(a) ==  sorted(b)
    """
    unmatched = list(b)
    for element in a:
        try:
            unmatched.remove(element)
        except ValueError:
            return False
    return not unmatched


def generate_distribution_name(calib_params, segments=None):
    """
    Returns a string of the key val pairs separated by spaces

    Parameters
    ----------
    calib_params:
        A dictionary in the from {'p':1, 'm':1}

    segments:
        Which keys in calib params should be used to make up
        the distribution name.
        Defaults to ['p', 'm'].

    Returns
    ----------
    distribution_name:
        A string in the form 'p1 m1'
    """
    if segments is None:
        segments = ['p', 'm', 'tp']

    dist_name = ''
    for seg, num in calib_params.items():
        if seg in segments:
            dist_name += str(seg) + str(num) + ' '
    return dist_name.strip()


def print_dict_as_table(print_dict, rounding_factor=None):
    """
    Prints a dictionary as a table using the tabulate module

    Parameters
    ----------
    print_dict:
        Keys should be headers of the table. Values should be column
        values for that header.

    rounding_factor:
        How many decimal places to round all numbers to.
        Uses built-in round function. If None, no rounding is used.
        Defaults to None.
    """
    header, vals = zip(*print_dict.items())
    vals = [[x] if not isinstance(x, list) else x for x in vals]
    if rounding_factor:
        vals = [[round(float(x[0]), rounding_factor)] for x in vals]
    print(pd.DataFrame(dict(zip(header, vals))))


def log_change_generator(max_val, min_val, n_iters, increase=False):
    """
    Yields successive values between max_val and min_val changing on a log scale.

    Due to the log scale the rate of change will start off slow. The rate of
    change will then slowly increase as the number of yields reaches n_iters.

    Parameters
    ----------
    max_val:
        The maximum value to return.

    min_val:
        The minimum value to return.

    n_iters:
        The number of iterations to run for.

    increase:
        If True, start at min_val, end at max_val.
        If False, start at max_val, end at min_val.
        Defaults to False.

    Yields
    -------
    val:
        A float somewhere between max_val and min_val
    """
    for i in range(n_iters):
        # As i increases, factor change approaches 0 (from 1) quicker
        factor_change = math.log(n_iters - i, n_iters)
        if increase:
            yield max_val - (factor_change * (max_val - min_val))
        else:
            yield min_val + (factor_change * (max_val - min_val))


def safe_dataframe_to_csv(df, out_path, **to_csv_kwargs):
    """
    Wrapper around df.to_csv. Gives the user a chance to close the open file.

    Parameters
    ----------
    df:
        pandas.DataFrame to write to call to_csv on

    out_path:
        Where to write the file to. TO first argument to df.to_csv()

    to_csv_kwargs:
        Any other kwargs to be passed straight to df.to_csv()

    Returns
    -------
        None
    """
    written_to_file = False
    waiting = False
    while not written_to_file:
        try:
            df.to_csv(out_path, **to_csv_kwargs)
            written_to_file = True
        except PermissionError:
            if not waiting:
                print("Cannot write to file at %s.\n" % out_path +
                      "Please ensure it is not open anywhere.\n" +
                      "Waiting for permission to write...\n")
                waiting = True
            time.sleep(1)


def convert_table_desc_to_min_max(band_atl, in_place=False):
    """
    Returns a copy of the dataframe with added min and max columns taken from
    the table_desc column

    Parameters
    ----------
    band_atl:
        pandas.DataFrame containing a tlb_dec column.

    in_place:
        if in_place is True then a copy is not made.

    Returns
    -------
    edited_band_atl:
        A copy of the dataframe with added min and max
    """
    if not in_place:
        band_atl = band_atl.copy()

    # Get min max for each band
    if 'tlb_desc' in list(band_atl):
        # R built
        ph = band_atl['tlb_desc'].str.split('-', n=1, expand=True)
        band_atl['min'] = ph[0].str.replace('(', '')
        band_atl['max'] = ph[1].str.replace('[', '')
        band_atl['min'] = band_atl['min'].str.replace('(', '').values
        band_atl['max'] = band_atl['max'].str.replace(']', '').values
        del(ph)
    elif 'lower' in list(band_atl):
        # Python built
        # Convert bands to km
        band_atl['min'] = band_atl['lower']*1.61
        band_atl['max'] = band_atl['upper']*1.61

    return band_atl


def get_observed_estimated_trips(band_atl,
                                 distance,
                                 internal_pa):
    """
    Returns the observed, estimated, and average trip length for
    each trip length band in band_atl.

    Parameters
    ----------
    band_atl:
        pandas.dataframe containing the observed (or target) data.
        Needs the following columns: ['tbl_desc', 'band_share', 'atl']

    distance:
        The distance cost matrix of travel between zones

    internal_pa:
        The estimated internal pa. Used to determine the estimated trips

    Returns
    -------
    est_trips:
        np.array vector of estimated trips for each band share

    obs_trips:
        np.array vector of observed trips for each band share

    atl_trips:
        np.array vector of average trip length for each band share

    """
    # Loop setup
    total_est_trips = internal_pa.sum(axis=1).sum()

    band_atl = convert_table_desc_to_min_max(band_atl)
    est_trips = list()
    obs_trips = list()
    atl_trips = list()

    # Calculate the return values for each band share
    for index, row in band_atl.iterrows():
        band_mask = ((distance >= float(row['min']))
                     & (distance < float(row['max'])))

        est_trips.append(np.sum(np.where(band_mask, internal_pa, 0)))
        obs_trips.append(row['band_share'] * total_est_trips)
        atl_trips.append(row['atl'])

    return np.array(est_trips), np.array(obs_trips), np.array(atl_trips)


def get_convergence_adjustment_factors(est_trips,
                                       obs_trips,
                                       atl_trips):
    """
    Returns factors for calculating convergence and alpha/beta adjustment

    Parameters
    ----------
    est_trips:
        np.array vector of estimated trips for each band share

    obs_trips:
        np.array vector of observed trips for each band share

    atl_trips:
        np.array vector of average trip length for each band share

    Returns
    -------
    convergence_adjustment_factors:
        A list of floats. These are factors used for calculating convergence
        and alpha/beta adjustment. They are in the following order:
        alpha_fix, alpha_gradient, alpha_current,
        beta_fix, beta_gradient, beta_current
    """
    atl_mask = (atl_trips > 0)

    alpha_fix = np.sum(obs_trips * np.log(atl_trips, where=atl_mask))
    alpha_gradient = np.sum((est_trips - obs_trips) * np.log(atl_trips, where=atl_mask))
    alpha_current = np.sum(est_trips * np.log(atl_trips, where=atl_mask))

    beta_fix = np.sum(obs_trips * atl_trips)
    beta_gradient = np.sum((est_trips - obs_trips) * atl_trips)
    beta_current = np.sum(est_trips * atl_trips)

    return alpha_fix, alpha_gradient, alpha_current, beta_fix, beta_gradient, beta_current


def r_squared(estimated, observed):
    """

    Parameters
    ----------
    estimated:
        np.array vector of estimated values. Should be same size as observed
    observed

    Returns
    -------
    r_squared:
        The R squared value of estimated against observed
    """
    x = (
        1
        -
        np.sum((estimated - observed) ** 2)
        /
        np.sum((observed - np.sum(observed) / len(observed)) ** 2)
    )
    return max(x, 0)


def least_squares(df, achieved_col, target_col):
    """
    Returns the least squares difference of the achieved_col - target_col.

    Parameters
    ----------
    df:
        The pandas dataframe containing the data.

    achieved_col:
        The df column containing the achieved data.

    target_col:
        The df column containing the target data.

    Returns
    -------
    least_squares:
        least squares difference of the achieved_col - target_col
    """
    estimated = np.array(df[achieved_col].values)
    target = np.array(df[target_col].values)
    return r_squared(estimated, target)


def balance_rows(matrix,
                 target_po,
                 infill=None):
    """
    Balance rows of a matrix.
    This will be P for PA or O for OD.
    infill takes a number
    """
    curr_p = matrix.sum(axis=1)

    if infill is not None:
        curr_p = np.where(curr_p == 0, infill, curr_p)
        target_po = np.where(target_po == 0,
                             infill,
                             target_po)

    # Target over current, multiply across rows by factor
    corr_fac_p = target_po/curr_p

    # Transpose to rows
    corr_fac_p = np.broadcast_to(corr_fac_p,
                                 (len(corr_fac_p),
                                  len(corr_fac_p))).T
    # Apply
    po_matrix = matrix*corr_fac_p

    return po_matrix


def balance_columns(matrix,
                    target_ad,
                    infill = None):
    """
    Balance columns of a matrix
    This will be A for PA or D for OD.
    infill takes a number
    """
    curr_a = matrix.sum(axis=0)

    if infill is not None:
        # Infill current
        curr_a = np.where(curr_a == 0, infill, curr_a)
        # Infill target
        target_ad = np.where(target_ad == 0,
                             infill,
                             target_ad)

    # Target over current, multiply across rows by factor
    corr_fac_a = target_ad/curr_a
    corr_fac_a = np.broadcast_to(corr_fac_a,
                                 (len(corr_fac_a),
                                  len(corr_fac_a)))
    # Apply
    ad_matrix = matrix*corr_fac_a

    return ad_matrix


def get_pa_diff(new_p,
                p_target,
                new_a,
                a_target):
    pa_diff = (
        (
            (
                sum((new_p-p_target)**2)
                +
                sum((new_a-a_target)**2)
            )
            /
            len(p_target))
        ** .5
    )

    return(pa_diff)

    """
    def get_pa_diff(new_p,
                    p_target,
                    new_a,
                    a_target):

    """
    """
    pa_diff = (
        (
            (
                (new_p-p_target)**2
                +
                (new_a-a_target)**2
            )
            /
            len(p_target))
        ** .5
    )
    
    return pa_diff
    
"""

def correct_band_share(external_pa,
                       tbs,
                       band_totals,
                       seed_infill=.001,
                       axis=1,
                       echo=False):
    """
    Adjust band shares of rows or columnns
    
    external pa:
        Square matrix
    band_totals:
        list of dictionaries of trip lenth bands
    seed_infill = .0001:
        Seed in fill to balance
    axis = 1:
        Axis to adjust band share, takes 0 or 1
    """
    if not len(tbs.index) == len(band_totals):
        raise Warning('Adjustment factors and trip vectors not aligned')

    v_totals = external_pa.sum(axis = axis)

    out_mat = np.zeros((len(band_totals[0]['totals']),
                        len(band_totals[0]['totals'])))

    for index, row in tbs.iterrows():
        target_band = index
        target_band_share = row['band_share']
        for b in band_totals:
            if b['tlb_index'] == target_band:
                v_mat = b['totals']
        target_v = v_totals * target_band_share
        current_v = v_mat.sum(axis=axis)
        # infill
        current_v = np.where(current_v==0,
                             seed_infill,
                             current_v)
        adj_v = target_v/current_v
        adj_v = np.broadcast_to(adj_v,
                                (len(band_totals[0]['totals']),
                                 len(band_totals[0]['totals'])))
        if axis == 1:
            adj_v = adj_v.T

        new_v_mat = v_mat * adj_v

        out_mat = out_mat + new_v_mat

    v_vec = out_mat.sum(axis=axis)

    if echo:
        print(v_vec)
        print(v_totals)

    return out_mat


def get_band_adjustment_factors(band_df):
    """
    Take output DF of band shares and multiply to get adjustment factors.
    """

    band_df['adj_fac'] = band_df['tbs']/band_df['bs']
    adj_fac = band_df.drop(['tbs', 'bs'], axis=1)
    # Fill na with 0
    adj_fac['adj_fac'] = adj_fac['adj_fac'].replace(np.inf, 0)

    return adj_fac

def get_compilation_params(lookup_folder,
                           get_pa = True,
                           get_od = True):
    """
    """
    out_dict = []
    
    lookup_list = os.listdir(lookup_folder)

    if get_pa:
        pa_path = [x for x in lookup_list if 'pa_matrix_params' in x][0]
        pa = pd.read_csv(lookup_folder + '/' + pa_path)
        out_dict.append(pa)
        
    if get_od:
        od_path = [x for x in lookup_list if 'od_matrix_params' in x][0]
        od = pd.read_csv(lookup_folder + '/' + od_path)
        out_dict.append(od)

    return out_dict

def parse_mat_output(list_dir,
                     sep = '_',
                     mat_type = 'dat',
                     file_format = '.csv',
                     file_name = 'file'):
    """
    """
    # Define UC format
    uc = ['commute','business','other',
          'Commute', 'Business', 'Other']

    # Get target file format only
    unq_files = [x for x in list_dir if file_format in x]
    # If no numbers in then drop
    unq_files = [x for x in list_dir if any(c.isdigit() for c in x)]

    split_list = []
    for file in unq_files:
        split_dict = {file_name:file}
        file = file.replace(file_format,'')
        test = str(file).split('_')
        for item in test:
            if 'hb' in item:
                name = 'trip_origin'
                dat = item
            elif item in uc:
                name = 'p'
                dat = item
            elif item == mat_type:
                name = 'mat_type'
                dat = item
            else:
                name = ''
                dat = ''
                # name = letters, dat = numbers
                for char in item:
                    if char.isalpha():
                        name += str(char)
                    else:
                        dat += str(char)
            # Return None not nan
            if len(dat) == 0:
                dat = 'none'
            split_dict.update({name:dat})
        split_list.append(split_dict)           

    segments = pd.DataFrame(split_list)
    segments = segments.replace({np.nan:'none'})

    return(segments)

def unpack_tlb(tlb,
               km_constant = _M_KM):

    """
    Function to unpack a trip length band table into constituents.
    Parameters
    ----------
    tlb:
        A trip length band DataFrame
    Returns
    ----------
    min_dist:
        ndarray of minimum distance by band
    max_dist:
        ndarray of maximum distance by band
    obs_trip:
        Band share by band as fraction of 1
    obs_dist:
        
    """

    # Convert miles from raw NTS to km
    min_dist = tlb['lower'].astype('float').to_numpy()*_M_KM
    max_dist = tlb['upper'].astype('float').to_numpy()*_M_KM
    obs_trip = tlb['band_share'].astype('float').to_numpy()
    # TODO: Check that this works!!
    obs_dist = tlb['ave_km'].astype(float).to_numpy()

    return(min_dist,
           max_dist,
           obs_trip,
           obs_dist)<|MERGE_RESOLUTION|>--- conflicted
+++ resolved
@@ -325,12 +325,7 @@
     """
     gl = dataframe.iloc[0:5]
     return gl
-<<<<<<< HEAD
-
-
-=======
- 
->>>>>>> a6bdbb62
+
 def control_to_ntem(msoa_output,
                     ntem_totals,
                     lad_lookup,
@@ -342,7 +337,7 @@
     """
     Control to a vector of NTEM constraints using single factor.
     Return productions controlled to NTEM.
-    
+
     HAS SEPARATE SCRIPT REMOVE FROM UTILS
 
     Parameters:
@@ -367,7 +362,7 @@
     ntem_value_name = 'Attractions':
         Name of the value column in the NTEM dataset. Usually 'Productions'
         or 'Attractions' but could be used for ca variable or growth.
-    
+
     base_zone_name = 'msoa_zone_id':
         name of base zoning system. Will be dictated by the lad lookup.
         Should be msoa in hb production model and attraction model but will
@@ -511,13 +506,8 @@
              'target':target,
              'after':after}
 
-<<<<<<< HEAD
     return output, audit, adjustments, lad_totals
 
-=======
-    return(output, audit, adjustments, lad_totals)
-   
->>>>>>> a6bdbb62
 def aggregate_merger(dataframe,
                      target_segments,
                      merge_dat,
@@ -2600,9 +2590,9 @@
             len(p_target))
         ** .5
     )
-    
+
     return pa_diff
-    
+
 """
 
 def correct_band_share(external_pa,
@@ -2613,7 +2603,7 @@
                        echo=False):
     """
     Adjust band shares of rows or columnns
-    
+
     external pa:
         Square matrix
     band_totals:
@@ -2681,14 +2671,14 @@
     """
     """
     out_dict = []
-    
+
     lookup_list = os.listdir(lookup_folder)
 
     if get_pa:
         pa_path = [x for x in lookup_list if 'pa_matrix_params' in x][0]
         pa = pd.read_csv(lookup_folder + '/' + pa_path)
         out_dict.append(pa)
-        
+
     if get_od:
         od_path = [x for x in lookup_list if 'od_matrix_params' in x][0]
         od = pd.read_csv(lookup_folder + '/' + od_path)
@@ -2740,7 +2730,7 @@
             if len(dat) == 0:
                 dat = 'none'
             split_dict.update({name:dat})
-        split_list.append(split_dict)           
+        split_list.append(split_dict)
 
     segments = pd.DataFrame(split_list)
     segments = segments.replace({np.nan:'none'})
@@ -2765,7 +2755,7 @@
     obs_trip:
         Band share by band as fraction of 1
     obs_dist:
-        
+
     """
 
     # Convert miles from raw NTS to km
