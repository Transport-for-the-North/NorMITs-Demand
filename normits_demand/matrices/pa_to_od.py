--- conflicted
+++ resolved
@@ -47,7 +47,9 @@
 from normits_demand.matrices.tms_pa_to_od import *
 
 
-<<<<<<< HEAD
+LOG = nd_log.get_logger(__name__)
+
+
 def trip_end_pa_to_od(
     pa_productions,
     phi_lookup_folder: str,
@@ -60,21 +62,6 @@
     verbose: bool = True,
 ):
 
-=======
-LOG = nd_log.get_logger(__name__)
-
-
-def trip_end_pa_to_od(pa_productions,
-                      phi_lookup_folder: str,
-                      phi_type: str,
-                      modes: List[int],
-                      tp_col: str = 'tp',
-                      trip_col: str = 'trips',
-                      round_dp: int = 4,
-                      aggregate_to_wday: bool = True,
-                      verbose: bool = True):
-    
->>>>>>> 939b35ca
     """
     pa_productions
     """
@@ -799,19 +786,6 @@
     return od_tour_props
 
 
-<<<<<<< HEAD
-def to_od_via_tour_props(
-    n_od_vals, pa_24, fh_factor_dict, th_factor_dict, tp_needed,
-):
-    # TODO: Write to_od_via_tour_props() docs
-    # Make sure the given factors are the correct shape
-    mat_utils.check_fh_th_factors(
-        factor_dict=fh_factor_dict, tp_needed=tp_needed, n_row_col=n_od_vals,
-    )
-
-    mat_utils.check_fh_th_factors(
-        factor_dict=th_factor_dict, tp_needed=tp_needed, n_row_col=n_od_vals,
-=======
 def matrix_factors_split_by_tp(
     matrix: pd.DataFrame,
     tp_factor_dict: dict[int, np.ndarray],
@@ -993,7 +967,6 @@
         factor_dict=th_factor_dict,
         tp_needed=tp_needed,
         n_row_col=len(pa_24.index),
->>>>>>> 939b35ca
     )
 
     # Create the from home OD matrices
@@ -1016,13 +989,8 @@
         raise nd.NormitsDemandError(
             "From-home and to-home OD matrix totals are not the same. "
             "Are the given splitting factors correct?\n"
-<<<<<<< HEAD
-            "from-home total: %.2f\n"
-            "to-home total: %.2f\n" % (float(fh_total), float(th_total))
-=======
             f"from-home total: {float(fh_total):.2f}\n"
             f"to-home total: {float(th_total):.2f}\n"
->>>>>>> 939b35ca
         )
 
     # OD total should be double the input PA
@@ -1030,10 +998,6 @@
         raise nd.NormitsDemandError(
             "OD Matrices total is not 2 * the input PA input."
             "Are the given splitting factors correct?"
-<<<<<<< HEAD
-            "2 * PA total total: %.2f\n"
-            "OD total: %.2f\n" % (float(pa_24.values.sum() * 2), float(od_total))
-=======
             f"2 * PA total total: {float(pa_24.values.sum() * 2):.2f}\n"
             f"OD total: {float(od_total):.2f}\n"
         )
@@ -1051,7 +1015,6 @@
             "tidality check. Please perform a manual check. Perhaps the "
             "given splitting factors are incorrect.\n"
             f"Total Error: {total_error:.4f}"
->>>>>>> 939b35ca
         )
 
         if not validate_tidality:
@@ -1092,14 +1055,9 @@
     )
     path = os.path.join(pa_import, input_dist_name)
     pa_24 = nd.read_df(path, index_col=0, find_similar=True)
-<<<<<<< HEAD
     to_numeric = lambda a: pd.to_numeric(a, errors="ignore", downcast="integer")
     pa_24.columns = to_numeric(pa_24.columns)
     pa_24.index = to_numeric(pa_24.index)
-=======
-    pa_24.columns = pa_24.columns.astype(int)
-    pa_24.index = pa_24.index.astype(int)
->>>>>>> 939b35ca
 
     # ## Load the from home and to home factors - always generated on base year ## #
     # Load the model zone tour proportions
@@ -1118,12 +1076,7 @@
     th_factor_fname = fh_factor_fname.replace("fh_factors", "th_factors")
     th_factor_dict = pd.read_pickle(os.path.join(fh_th_factors_dir, th_factor_fname))
 
-<<<<<<< HEAD
-    fh_mats, th_mats = to_od_via_tour_props(
-        n_od_vals=len(pa_24.index),
-=======
     fh_mats, th_mats = to_od_via_fh_th_factors(
->>>>>>> 939b35ca
         pa_24=pa_24,
         fh_factor_dict=fh_factor_dict,
         th_factor_dict=th_factor_dict,
@@ -1410,9 +1363,6 @@
         # Repeat loop for every wanted year
 
 
-<<<<<<< HEAD
-def build_od_from_fh_th_factors(
-=======
 def _build_od_from_fh_th_factors_internal(
     segmentation: nd_core.SegmentationLevel,
     segment_params: Dict[str, Any],
@@ -1724,25 +1674,16 @@
 
 
 def build_od_from_fh_th_factors_old(
->>>>>>> 939b35ca
     pa_import: str,
     od_export: str,
     fh_th_factors_dir: str,
     seg_level: str,
     seg_params: Dict[str, Any],
-<<<<<<< HEAD
-    base_year: str,
-    years_needed: List[int],
-    pa_matrix_desc: str = "pa",
-    od_to_matrix_desc: str = "od_to",
-    od_from_matrix_desc: str = "od_from",
-=======
     base_year: str = efs_consts.BASE_YEAR,
     years_needed: List[int] = efs_consts.FUTURE_YEARS,
     pa_matrix_desc: str = 'pa',
     od_to_matrix_desc: str = 'od_to',
     od_from_matrix_desc: str = 'od_from',
->>>>>>> 939b35ca
     process_count: int = consts.PROCESS_COUNT,
 ) -> None:
     """Builds OD Matrices from PA using the factors in fh_th_factors_dir
