--- conflicted
+++ resolved
@@ -55,7 +55,8 @@
 from normits_demand.matrices.tms_matrix_processing import *
 
 
-<<<<<<< HEAD
+LOG = nd_log.get_logger(__name__)
+
 
 def _aggregate(
     import_dir: str,
@@ -63,16 +64,6 @@
     export_path: str,
     round_dp: int = consts.DEFAULT_ROUNDING,
 ) -> str:
-=======
-LOG = nd_log.get_logger(__name__)
-
-
-def _aggregate(import_dir: str,
-               in_fnames: List[str],
-               export_path: str,
-               round_dp: int = consts.DEFAULT_ROUNDING,
-               ) -> str:
->>>>>>> 939b35ca
     """
     Loads the given files, aggregates together and saves in given location
 
@@ -408,11 +399,7 @@
         fn=_aggregate_matrices_internal,
         kwargs=kwarg_list,
         process_count=process_count,
-<<<<<<< HEAD
-        # process_count=0,
-=======
-
->>>>>>> 939b35ca
+
     )
 
 
@@ -1380,7 +1367,6 @@
     )
 
 
-<<<<<<< HEAD
 def build_norms_vdm_compile_params(
     import_dir: str,
     export_dir: str,
@@ -1389,39 +1375,19 @@
     years_needed: Iterable[int],
     m_needed: List[int],
     tp_needed: Iterable[int] = None,
+    tp_filter: Iterable[int] = None,
     output_headers: List[str] = None,
     output_format: str = "wide",
     params_suffix: str = None,
     csv_out: bool = True,
     compress_out: bool = False,
 ) -> List[str]:
-=======
-def build_norms_vdm_compile_params(import_dir: str,
-                                   export_dir: str,
-                                   matrix_format: str,
-                                   segmentation_aggregation: nd.SegmentAggregationDict,
-                                   years_needed: Iterable[int],
-                                   m_needed: List[int],
-                                   tp_needed: Iterable[int] = None,
-                                   tp_filter: Iterable[int] = None,
-                                   output_headers: List[str] = None,
-                                   output_format: str = 'wide',
-                                   params_suffix: str = None,
-                                   csv_out: bool = True,
-                                   compress_out: bool = False,
-                                   ) -> List[str]:
->>>>>>> 939b35ca
     # TODO: Write build_norms_vdm_compile_params() docs
     # Error checking
     if len(m_needed) > 1:
         raise ValueError(
-<<<<<<< HEAD
-            "Matrix compilation can only handle one mode at a "
-            "time. Received %d modes" % len(m_needed)
-=======
             f"Matrix compilation can only handle one mode at a time. "
             f"Received {len(m_needed):d} modes"
->>>>>>> 939b35ca
         )
     mode = m_needed[0]
 
@@ -1448,15 +1414,9 @@
 
             # ## FILTER DOWN TO USER CLASS ## #
             # include _ before and after to avoid clashes
-<<<<<<< HEAD
-            ps = ["_p" + str(x) + "_" for x in purposes]
-            mode_str = "_m" + str(mode) + "_"
-            year_str = "_yr" + str(year) + "_"
-=======
             ps = [f"_p{x}_" for x in purposes]
             mode_str = f"_m{mode}_"
             year_str = f"_yr{year}_"
->>>>>>> 939b35ca
 
             # Narrow down to matrices for this compilation
             compile_mats = [x for x in compile_mats if year_str in x]
@@ -1465,11 +1425,7 @@
 
             # Filter by time period if needed
             if tp is not None:
-<<<<<<< HEAD
-                tp_str = "_tp" + str(tp)
-=======
                 tp_str = f"_tp{tp}"
->>>>>>> 939b35ca
                 compile_mats = [x for x in compile_mats if tp_str in x]
 
             elif tp_filter is not None:
@@ -1479,44 +1435,31 @@
 
             # ## FILTER DOWN TO SUB USER CLASS ## #
             # We're keeping the mats which contain any item in the list
-<<<<<<< HEAD
-            filtered = list()
-            for to in seg_dict["to"]:
-                filtered += [x for x in compile_mats if du.starts_with(x, to)]
-            compile_mats = filtered.copy()
-
-            filtered = list()
-            for ca in seg_dict["ca"]:
-                ca_str = "_ca%s" % str(ca)
-                filtered += [x for x in compile_mats if ca_str in x]
-            compile_mats = filtered.copy()
-=======
             if "to" in seg_dict:
                 filtered = list()
-                for to in seg_dict['to']:
+                for to in seg_dict["to"]:
                     filtered += [x for x in compile_mats if du.starts_with(x, to)]
                 compile_mats = list(set(filtered))
 
             if "ca" in seg_dict:
                 filtered = list()
-                for ca in seg_dict['ca']:
-                    ca_str = f'_ca{str(ca)}'
+                for ca in seg_dict["ca"]:
+                    ca_str = f"_ca{str(ca)}"
                     filtered += [x for x in compile_mats if ca_str in x]
                 compile_mats = list(set(filtered))
 
             # Figure out what format of matrices to keep
             if "fmt" in seg_dict:
                 filtered = list()
-                for fmt in seg_dict['fmt']:
+                for fmt in seg_dict["fmt"]:
                     filtered += [x for x in compile_mats if fmt in x]
                 compile_mats = list(set(filtered))
 
             if "no_fmt" in seg_dict:
                 filtered = list()
-                for fmt in seg_dict['no_fmt']:
+                for fmt in seg_dict["no_fmt"]:
                     filtered += [x for x in compile_mats if fmt in x]
                 compile_mats = du.list_safe_remove(compile_mats, filtered)
->>>>>>> 939b35ca
 
             # ## BUILD THE COMPILATION PARAMS ## #
             # Build the final output name
@@ -1528,11 +1471,7 @@
                 mode=str(mode),
                 ca=None,
                 tp=str(tp),
-<<<<<<< HEAD
-                suffix="_%s" % vdm_mat_name,
-=======
-                suffix=f'_{vdm_mat_name}',
->>>>>>> 939b35ca
+                suffix=f"_{vdm_mat_name}",
                 csv=csv_out,
                 compress=compress_out,
             )
@@ -1661,10 +1600,9 @@
     return out_paths
 
 
-<<<<<<< HEAD
 def build_compile_params(
-    import_dir: str,
-    export_dir: str,
+    import_dir: nd.PathLike,
+    export_dir: nd.PathLike,
     matrix_format: str,
     years_needed: Iterable[int],
     m_needed: List[int] = efs_consts.MODES_NEEDED,
@@ -1676,21 +1614,6 @@
     output_format: str = "wide",
     output_fname: str = None,
 ) -> List[str]:
-=======
-def build_compile_params(import_dir: nd.PathLike,
-                         export_dir: nd.PathLike,
-                         matrix_format: str,
-                         years_needed: Iterable[int],
-                         m_needed: List[int] = efs_consts.MODES_NEEDED,
-                         ca_needed: Iterable[int] = None,
-                         tp_needed: Iterable[int] = None,
-                         split_hb_nhb: bool = False,
-                         split_od_from_to: bool = False,
-                         output_headers: List[str] = None,
-                         output_format: str = 'wide',
-                         output_fname: str = None
-                         ) -> List[str]:
->>>>>>> 939b35ca
 
     """
     Create a compile_params file to be used with compile_od().
@@ -1764,15 +1687,9 @@
     # Init
     ca_needed = [None] if ca_needed is None else ca_needed
     tp_needed = [None] if tp_needed is None else tp_needed
-<<<<<<< HEAD
     to_needed = [None] if not split_hb_nhb else ["hb", "nhb"]
     od_from_to = [None] if not split_od_from_to else ["od_from", "od_to"]
-    all_od_matrices = du.list_files(import_dir)
-=======
-    to_needed = [None] if not split_hb_nhb else ['hb', 'nhb']
-    od_from_to = [None] if not split_od_from_to else ['od_from', 'od_to']
     all_od_matrices = du.list_files(import_dir, consts.VALID_MAT_FTYPES)
->>>>>>> 939b35ca
     out_paths = list()
 
     if output_headers is None:
@@ -1797,13 +1714,8 @@
 
                 # Narrow down further if we're using ca
                 if ca is not None:
-<<<<<<< HEAD
-                    ca_str = "_ca" + str(ca) + "_"
-                    compile_mats = [x for x in compile_mats if ca_str in x]
-=======
-                    ca_strs = [f'_ca{ca}{x}' for x in "_."]
+                    ca_strs = [f"_ca{ca}{x}" for x in "_."]
                     compile_mats = [x for x in compile_mats if du.is_in_string(ca_strs, x)]
->>>>>>> 939b35ca
 
                 # Narrow down again if we're using tp
                 if tp is not None:
@@ -2539,29 +2451,17 @@
     return decompile_factors
 
 
-<<<<<<< HEAD
 def compile_matrices(
-    mat_import: str,
-    mat_export: str,
-    compile_params_path: str,
+    mat_import: nd.PathLike,
+    mat_export: nd.PathLike,
+    compile_params_path: nd.PathLike,
     factor_pickle_path: str = None,
     round_dp: int = consts.DEFAULT_ROUNDING,
     factors_fname: str = "od_compilation_factors.pickle",
     avoid_zero_splits: bool = False,
     process_count: int = consts.PROCESS_COUNT,
+    overwrite: bool = True,
 ) -> nd.PathLike:
-=======
-def compile_matrices(mat_import: nd.PathLike,
-                     mat_export: nd.PathLike,
-                     compile_params_path: nd.PathLike,
-                     factor_pickle_path: str = None,
-                     round_dp: int = consts.DEFAULT_ROUNDING,
-                     factors_fname: str = 'od_compilation_factors.pickle',
-                     avoid_zero_splits: bool = False,
-                     process_count: int = consts.PROCESS_COUNT,
-                     overwrite: bool = True,
-                     ) -> nd.PathLike:
->>>>>>> 939b35ca
     """
     Compiles the matrices in mat_import, writes to mat_export
 
@@ -2918,21 +2818,12 @@
         matrix_format = checks.validate_matrix_format(temp_seg_dict["matrix_format"])
 
         # Figure out which column names we should use
-<<<<<<< HEAD
-        if matrix_format in consts.PA_MATRIX_FORMATS:
+        if matrix_format in efs_consts.PA_MATRIX_FORMATS:
             p_or_o_val_name = "productions"
             a_or_d_val_name = "attractions"
-        elif matrix_format in consts.OD_MATRIX_FORMATS:
+        elif matrix_format in efs_consts.OD_MATRIX_FORMATS:
             p_or_o_val_name = "origin"
             a_or_d_val_name = "destination"
-=======
-        if matrix_format in efs_consts.PA_MATRIX_FORMATS:
-            p_or_o_val_name = 'productions'
-            a_or_d_val_name = 'attractions'
-        elif matrix_format in efs_consts.OD_MATRIX_FORMATS:
-            p_or_o_val_name = 'origin'
-            a_or_d_val_name = 'destination'
->>>>>>> 939b35ca
         else:
             raise ValueError(
                 "%s seems to be a valid matrix format, but I don't know "
@@ -2968,15 +2859,10 @@
                     continue
 
                 # Extract just the zones we need
-<<<<<<< HEAD
-                zone_mask = mat_utils.get_wide_mask(
-                    df=matrix, zones=zone_nums, join_fn=join_fn,
-=======
                 zone_mask = pd_utils.get_wide_mask(
                     df=matrix,
                     zones=zone_nums,
                     join_fn=join_fn,
->>>>>>> 939b35ca
                 )
                 matrix = matrix.where(zone_mask, 0)
 
@@ -3166,29 +3052,16 @@
     matrix_format = checks.validate_matrix_format(matrix_format)
 
     # Figure out the file paths we should be using
-<<<<<<< HEAD
     if matrix_format == "pa":
-        hb_p_or_o_fname = consts.PRODS_FNAME % ("cache", "hb")
-        nhb_p_or_o_fname = consts.PRODS_FNAME % ("cache", "nhb")
-        hb_a_or_o_fname = consts.ATTRS_FNAME % ("cache", "hb")
-        nhb_a_or_o_fname = consts.ATTRS_FNAME % ("cache", "nhb")
+        hb_p_or_o_fname = efs_consts.PRODS_FNAME % ("cache", "hb")
+        nhb_p_or_o_fname = efs_consts.PRODS_FNAME % ("cache", "nhb")
+        hb_a_or_o_fname = efs_consts.ATTRS_FNAME % ("cache", "hb")
+        nhb_a_or_o_fname = efs_consts.ATTRS_FNAME % ("cache", "nhb")
     elif matrix_format == "od":
-        hb_p_or_o_fname = consts.ORIGS_FNAME % ("cache", "hb")
-        nhb_p_or_o_fname = consts.ORIGS_FNAME % ("cache", "nhb")
-        hb_a_or_o_fname = consts.DESTS_FNAME % ("cache", "hb")
-        nhb_a_or_o_fname = consts.DESTS_FNAME % ("cache", "nhb")
-=======
-    if matrix_format == 'pa':
-        hb_p_or_o_fname = efs_consts.PRODS_FNAME % ('cache', 'hb')
-        nhb_p_or_o_fname = efs_consts.PRODS_FNAME % ('cache', 'nhb')
-        hb_a_or_o_fname = efs_consts.ATTRS_FNAME % ('cache', 'hb')
-        nhb_a_or_o_fname = efs_consts.ATTRS_FNAME % ('cache', 'nhb')
-    elif matrix_format == 'od':
-        hb_p_or_o_fname = efs_consts.ORIGS_FNAME % ('cache', 'hb')
-        nhb_p_or_o_fname = efs_consts.ORIGS_FNAME % ('cache', 'nhb')
-        hb_a_or_o_fname = efs_consts.DESTS_FNAME % ('cache', 'hb')
-        nhb_a_or_o_fname = efs_consts.DESTS_FNAME % ('cache', 'nhb')
->>>>>>> 939b35ca
+        hb_p_or_o_fname = efs_consts.ORIGS_FNAME % ("cache", "hb")
+        nhb_p_or_o_fname = efs_consts.ORIGS_FNAME % ("cache", "nhb")
+        hb_a_or_o_fname = efs_consts.DESTS_FNAME % ("cache", "hb")
+        nhb_a_or_o_fname = efs_consts.DESTS_FNAME % ("cache", "nhb")
     else:
         raise ValueError(
             "%s seems to be a valid matrix format, but I don't know what to "
@@ -3250,7 +3123,6 @@
     return vectors
 
 
-<<<<<<< HEAD
 def compile_norms_to_vdm_internal(
     mat_import: nd.PathLike,
     mat_export: nd.PathLike,
@@ -3258,19 +3130,9 @@
     years_needed: List[str],
     m_needed: List[int],
     matrix_format: str,
+    tp_filter: Iterable[int] = None,
     avoid_zero_splits: bool = False,
 ) -> List[str]:
-=======
-def compile_norms_to_vdm_internal(mat_import: nd.PathLike,
-                                  mat_export: nd.PathLike,
-                                  params_export: nd.PathLike,
-                                  years_needed: List[str],
-                                  m_needed: List[int],
-                                  matrix_format: str,
-                                  tp_filter: Iterable[int] = None,
-                                  avoid_zero_splits: bool = False,
-                                  ) -> List[str]:
->>>>>>> 939b35ca
     """
     Generates the compile params and compiles norms internal matrices.
 
@@ -3350,7 +3212,6 @@
     return sf_paths
 
 
-<<<<<<< HEAD
 def compile_norms_to_vdm_external(
     mat_import: nd.PathLike,
     mat_export: nd.PathLike,
@@ -3358,19 +3219,9 @@
     years_needed: List[str],
     m_needed: List[int],
     matrix_format: str,
+    tp_filter: Iterable[int] = None,
     avoid_zero_splits: bool = False,
 ) -> List[str]:
-=======
-def compile_norms_to_vdm_external(mat_import: nd.PathLike,
-                                  mat_export: nd.PathLike,
-                                  params_export: nd.PathLike,
-                                  years_needed: List[str],
-                                  m_needed: List[int],
-                                  matrix_format: str,
-                                  tp_filter: Iterable[int] = None,
-                                  avoid_zero_splits: bool = False,
-                                  ) -> List[str]:
->>>>>>> 939b35ca
     """
     Generates the compile params and compiles norms external matrices.
 
@@ -3543,18 +3394,12 @@
     for path in mat_paths:
         # Parse the filename
         seg_vals = du.fname_to_calib_params(
-<<<<<<< HEAD
-            path, get_trip_origin=True, get_matrix_format=False
-        )
-        seg_vals["matrix_format"] = matrix_format
-=======
             path,
             get_trip_origin=True,
-            get_matrix_format=True
-        )
-        if seg_vals['matrix_format'] != matrix_format:
+            get_matrix_format=True,
+        )
+        if seg_vals["matrix_format"] != matrix_format:
             continue
->>>>>>> 939b35ca
 
         # Skip over any file which is not the wanted year
         if seg_vals["yr"] != year:
@@ -3586,36 +3431,22 @@
     )
 
 
-<<<<<<< HEAD
 def compile_norms_to_vdm(
-    mat_import: nd.PathLike,
+    mat_pa_import: nd.PathLike,
+    mat_od_import: nd.PathLike,
     mat_export: nd.PathLike,
     params_export: nd.PathLike,
     year: str,
     m_needed: List[int],
-    matrix_format: str,
+    pa_matrix_format: str,
+    od_to_matrix_format: str,
+    od_from_matrix_format: str,
+    nhb_od_matrix_format: str,
     internal_zones: List[int],
     external_zones: List[int],
-    from_to_split_factors: nd.FactorsDict = None,
+    tp_filter: Iterable[int] = None,
     avoid_zero_splits: bool = False,
 ) -> str:
-=======
-def compile_norms_to_vdm(mat_pa_import: nd.PathLike,
-                         mat_od_import: nd.PathLike,
-                         mat_export: nd.PathLike,
-                         params_export: nd.PathLike,
-                         year: str,
-                         m_needed: List[int],
-                         pa_matrix_format: str,
-                         od_to_matrix_format: str,
-                         od_from_matrix_format: str,
-                         nhb_od_matrix_format: str,
-                         internal_zones: List[int],
-                         external_zones: List[int],
-                         tp_filter: Iterable[int] = None,
-                         avoid_zero_splits: bool = False,
-                         ) -> str:
->>>>>>> 939b35ca
     # TODO(BT) Write compile_norms_to_vdm() docs
     # Init
     # matrix_format = checks.validate_matrix_format(matrix_format)
@@ -3627,34 +3458,25 @@
     for path in [int_dir, ext_dir]:
         file_ops.create_folder(path)
 
-<<<<<<< HEAD
-    # Temporary output if we need to split from/to
-    compiled_dir = mat_export
-    if from_to_split_factors is not None:
-        compiled_dir = os.path.join(mat_export, "compiled_non_split")
-        file_ops.create_folder(compiled_dir)
-
-=======
     # Grab internal PA, external OD
->>>>>>> 939b35ca
     # Split internal and external
     print("Splitting into internal and external matrices...")
-    # split_internal_external(
-    #     mat_import=mat_pa_import,
-    #     matrix_format=pa_matrix_format,
-    #     internal_export=int_dir,
-    #     year=year,
-    #     internal_zones=internal_zones,
-    # )
-    #
-    # for mtx_fmt in [od_from_matrix_format, od_to_matrix_format, nhb_od_matrix_format]:
-    #     split_internal_external(
-    #         mat_import=mat_od_import,
-    #         matrix_format=mtx_fmt,
-    #         external_export=ext_dir,
-    #         year=year,
-    #         external_zones=external_zones,
-    #     )
+    split_internal_external(
+        mat_import=mat_pa_import,
+        matrix_format=pa_matrix_format,
+        internal_export=int_dir,
+        year=year,
+        internal_zones=internal_zones,
+    )
+    
+    for mtx_fmt in [od_from_matrix_format, od_to_matrix_format, nhb_od_matrix_format]:
+        split_internal_external(
+            mat_import=mat_od_import,
+            matrix_format=mtx_fmt,
+            external_export=ext_dir,
+            year=year,
+            external_zones=external_zones,
+        )
 
     # Compile and get the splitting factors for internal mats
     print("Generating internal splitting factors...")
@@ -3685,34 +3507,15 @@
     int_split_factors = int_split_factors[0]
     ext_split_factors = ext_split_factors[0]
 
-<<<<<<< HEAD
-    # If we don't have the post_me path, exit now. Can't do any more
-    if from_to_split_factors is None:
-        return int_split_factors, ext_split_factors
-
-    # ## CONVERT TO THE NORMS POST-ME FORMAT ## #
-    print("Converting matrices into NoRMS format...")
-    mat_comp.convert_efs_to_norms_matrices(
-        mat_import=compiled_dir,
-        mat_export=mat_export,
-        year=year,
-        from_to_split_factors=from_to_split_factors,
-    )
-
     return int_split_factors, ext_split_factors
 
 
-def _recombine_internal_external_internal(in_paths, output_path, output_suffix,) -> None:
-=======
-    return int_split_factors, ext_split_factors
-
-
-def _recombine_internal_external_internal(in_paths,
-                                          output_path,
-                                          output_suffix,
-                                          rounding: int = None,
-                                          ) -> None:
->>>>>>> 939b35ca
+def _recombine_internal_external_internal(
+    in_paths,
+    output_path,
+    output_suffix,
+    rounding: int = None,
+) -> None:
     # Read in the matrices and compile
     partial_mats = [file_ops.read_df(x, index_col=0, find_similar=True) for x in in_paths]
     full_mat = functools.reduce(lambda x, y: x.values + y.values, partial_mats)
@@ -3731,7 +3534,6 @@
 
     # Write the complete matrix to disk
     file_ops.write_df(full_mat, output_path)
-<<<<<<< HEAD
 
 
 def combine_partial_matrices(
@@ -3739,25 +3541,12 @@
     export_dir: List[nd.PathLike],
     segmentation: nd.SegmentationLevel,
     import_suffixes: List[str] = None,
+    rounding: int = None,
     csv_out: bool = False,
     process_count: int = consts.PROCESS_COUNT,
     pbar_kwargs: Dict[str, Any] = None,
     **file_kwargs,
 ) -> None:
-=======
-    
-    
-def combine_partial_matrices(import_dirs: List[nd.PathLike],
-                             export_dir: List[nd.PathLike],
-                             segmentation: nd.SegmentationLevel,
-                             import_suffixes: List[str] = None,
-                             rounding: int = None,
-                             csv_out: bool = False,
-                             process_count: int = consts.PROCESS_COUNT,
-                             pbar_kwargs: Dict[str, Any] = None,
-                             **file_kwargs,
-                             ) -> None:
->>>>>>> 939b35ca
     """Combines the matrices in import_dirs and writes out to export_dir
 
     Parameters
@@ -3837,18 +3626,12 @@
     # ## COMPILE THE MATRICES ## #
     kwarg_list = list()
     for output_path, in_paths in combine_dict.items():
-<<<<<<< HEAD
-        kwarg_list.append(
-            {"output_path": output_path, "in_paths": in_paths, "output_suffix": output_suffix,}
-        )
-=======
         kwarg_list.append({
-            'output_path': output_path,
-            'in_paths': in_paths,
-            'output_suffix': output_suffix,
+            "output_path": output_path,
+            "in_paths": in_paths,
+            "output_suffix": output_suffix,
             "rounding": rounding,
         })
->>>>>>> 939b35ca
 
     multiprocessing.multiprocess(
         fn=_recombine_internal_external_internal,
