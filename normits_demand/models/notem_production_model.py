--- conflicted
+++ resolved
@@ -822,19 +822,15 @@
 
         # ## READ IN AND VALIDATE THE LAND USE DATA ## #
         # Reading the land use data
-<<<<<<< HEAD
         # Read the land use data corresponding to the year
         pop = file_ops.read_df(
             path=self.land_use_paths[year],
             find_similar=True,
-=======
-        pop = du.safe_read_csv(
-            file_path=self.land_use_paths[year],
-            usecols=self._target_col_dtypes['land_use'].keys(),
-            dtype=self._target_col_dtypes['land_use'],
->>>>>>> 3560fdb7
-        )
-        pop = pd_utils.reindex_cols(pop, self._target_cols['land_use'])
+        )
+        pop = pd_utils.reindex_cols(pop, self._target_col_dtypes['land_use'].keys())
+        for col, dtype in self._target_col_dtypes['land_use'].items():
+            pop[col] = pop[col].astype(dtype)
+
         pop.columns = ['zone', 'tfn_at']
         pop = pop.drop_duplicates()
 
