--- conflicted
+++ resolved
@@ -9,11 +9,6 @@
 import pandas as pd
 import numpy as np
 
-<<<<<<< HEAD
-
-from normits_demand.utils import utils as nup
-from normits_demand.constraints import ntem_control as ntem
-=======
 import normits_demand.demand as demand
 
 import normits_demand.trip_end_constants as tec
@@ -21,11 +16,10 @@
 from normits_demand.utils import utils as nup # Folder build utils
 from normits_demand.utils import ntem_control as ntem
 from normits_demand.utils.general import safe_dataframe_to_csv
->>>>>>> e37dd60b
 
 
 class AttractionModel(demand.NormitsDemand):
-    
+
     """
     NorMITs Attraction model.
     Attraction end of NorMITs Trip End Model in the NorMITs Demand siote.
@@ -40,23 +34,23 @@
 
         # Check for exports
         self.export = self.ping_outpath()
-    
+
     def get_attractions(self,
                         source = 'flat',
                         ):
         """
         Imports raw attraction data from either a flat file on the the Y://
         or direct from the SQL server.
-        
+
         Parameters
         ----------
         source:
             Where to look for the data. Will take 'flat' or 'sql', now just
             flat.
-        
+
         flat_source:
             Path to flat source. Just points at global import path.
-        
+
         Returns
         ----------
         all_msoa:
@@ -69,65 +63,65 @@
         # Blocking out most of this so it just imports everything.
         # BACKLOG: Adapt to handle the other 2 required datasets. Process if needed.
         all_msoa = pd.read_csv(flat_source)
-    
+
         all_msoa = all_msoa.rename(columns={'geo_code': 'msoa_zone_id'})
-        
+
         return all_msoa
-    
+
     def profile_attractions(self,
                             msoa_attractions,
                             attr_profile):
         """
         Takes an attraction profile defined by an import file in a model folder
         and creates attractions to those segments.
-    
+
         Parameters
         ----------
         model_folder:
             Takes a model folder to look for an internal area definition.
-    
+
         msoa_attractions:
             DataFrame containing msoa attractions by E segments, as imported from
             HSL data.
-    
+
         Returns
         ----------
         a_list:
-            A list of dataframe for each attraction type.    
-        """
-    
+            A list of dataframe for each attraction type.
+        """
+
         # Build all job list for iteration
         all_jobs = list(msoa_attractions)
         all_jobs.remove('msoa_zone_id')
-    
+
         # Count purposes
         a_count = list(attr_profile['purpose'])
-    
+
         # Build placeholder
         a_list = []
-    
+
         # Loop over and weight
         for attraction in a_count:
             # Make a copy of attractions as placeholder
             attr_data = msoa_attractions.copy()
-    
+
             # Get unique weighting to apply
             weightings = attr_profile[attr_profile['purpose'] == attraction]
-    
+
             for job in all_jobs:
                 print(job)
                 this_weight = weightings[job]
-    
+
                 attr_data.loc[:,job] = attr_data.loc[:,job]*float(this_weight)
                 # TODO: Some audits to make sure nothing is falling out
-    
+
             attr_data.loc[:,attraction] = attr_data[all_jobs].sum(axis=1)
             attr_data = attr_data.drop(all_jobs, axis=1)
-    
+
             a_list.append(attr_data)
-    
+
         return(a_list)
-    
+
     def aggregate_to_model_zones_attr(self,
                                       attractions,
                                       model_zone_lookup_path,
@@ -137,26 +131,26 @@
         Function to aggregate to a target model zoning system. Translates from msoa
         base to whatever translation you give it.
         In future, will need control for splitting and custom zones included.
-        
+
         Parameters
         ----------
         attractions:
-            DataFrame, or a list of DataFrames describing attractions, likely to a 
+            DataFrame, or a list of DataFrames describing attractions, likely to a
             given attraction segmentation.
-    
+
         model_zone_lookup_path:
             Flat file containing correspondence factors between msoa and target
             model zoning system.
-    
+
         max_level = True:
             If True, drops columns used to calculate employment totals.
-    
+
         Returns
         ----------
         attractions_w_zones:
             DataFrame or list of attractions as input, aggregated to model zones.
         """
-    
+
         print(attractions['attractions'].sum())
 
         model_zone_conversion = pd.read_csv(model_zone_lookup_path)
@@ -177,10 +171,10 @@
         model_zone_conversion = model_zone_conversion.reindex(mzc_cols, axis=1)
         # Need another function to pick the biggest zone in a split & make sure it's not in the internal area
         # Print totals to topline.
-    
+
         # Reapply zonal splits to each
         # Msoa is hard coded
-    
+
         # Workaround for minor zone sometimes being major
         if 'msoa' in major_zone_name:
             group_col = minor_zone_name
@@ -192,28 +186,28 @@
         for col in list(attractions):
             if col != 'msoa_zone_id' and col != 'attractions':
                 group_cols.append(col)
-    
+
         # get sum cols
         sum_cols = group_cols.copy()
         sum_cols.append('attractions')
-        
+
         attractions = attractions.merge(model_zone_conversion,
                                         how='inner',
                                         on='msoa_zone_id')
-    
+
         attraction_w_zones = attractions.copy()
-        
+
         attractions_w_zones = attractions[
                 'attractions'] * attractions[translation_name]
-    
+
         attractions_w_zones = attraction_w_zones.reindex(
                 sum_cols,
                 axis=1).groupby(
                         group_cols).sum(
                                 ).reset_index()
-    
+
         print(attractions_w_zones['attractions'].sum())
-    
+
         return(attractions_w_zones)
 
     def ping_outpath(self):
@@ -276,50 +270,50 @@
         """
         Function to run the attraction model. Takes a path to a lookup folder
         containing
-    
+
         Parameters
         ----------
         model_folder = _zone_lookup_folder:
             Lookup folder for target model zoning system. Should contain the
             attraction splits required.
-    
+
         input_zones_name:
             Name for aggregation in input data. Should be MSOA or LSOA.
-    
+
         output_zones_name:
             Name for aggregation in output data. Should be the name of the target
             model zone.
-    
+
         segmentation_type:
             'tfn' or 'ntem'. Defines which segments to write attractions for.
             If 'tfn', will build SOC splits into output attractions.
             If 'ntem', will build for 8 NTEM purposes only.
-    
+
         model_zone_lookup_path:
             Path to area weighted correspondence between input and output zoning.
             Should be attraction weighting in future.
-    
+
         write_output = True:
             Write csvs out or not.
-    
+
         Returns
         ----------
         attractions:
             List of DataFrames containing attractions, split by attraction type.
             At ONS geography provided at input.
-    
+
         all_attr:
             Single DataFrame with all attraction splits side by side. At ONS
             geography provided at input.
-    
+
         zonal_attractions:
             List of DataFrames containing attractions, split by attraction type.
             At target model zoning system.
-    
+
         all_zonal_attr:
             Single DataFrame with all attraction splits side by side.
             At target model zoning system.
-    
+
         """
         # Define employment weighted msoa lookup path
         model_zone_lookup_path = os.path.join(
@@ -327,7 +321,7 @@
             self.params['model_zoning'].lower() +
             '_msoa_emp_weighted_lookup.csv')
 
-        # Set output params dict    
+        # Set output params dict
         if 'soc' in self.params['hb_trip_end_segmentation']:
             print('Running soc weighting')
             # If there are TfN segments import the segmentation
@@ -364,23 +358,23 @@
             # Reduce to factors
             for soc_seg in soc_segments:
                 skill_weight[soc_seg] = skill_weight[soc_seg] / skill_weight['total']
-        
+
             # Get rename total to soc0
             del(skill_weight['total'])
-        
+
             # Rebuild soc segments with soc back in
             new_soc_segments = []
             for seg in soc_segments:
                 new_soc_segments.append(seg)
             soc_segments = new_soc_segments.copy()
             del new_soc_segments
-    
+
             # Define export segments
             group_segments = ['msoa_zone_id',
                               'p', 'm', 'soc']
             sum_segments = group_segments.copy()
             sum_segments.append('attractions')
-    
+
         output_dir = os.path.join(self.run_folder,
                                   self.params['iteration'],
                                   'Attraction Outputs')
@@ -393,14 +387,14 @@
 
         all_jobs = list(msoa_attractions)
         all_jobs.remove('msoa_zone_id')
-    
+
         # Seed with all commute as E01
         msoa_attractions['E01'] = msoa_attractions[all_jobs].sum(axis=1)
-    
+
         # Import attraction profile
         model_dir = os.listdir(self.lookup_folder)
         attr_profile = [x for x in model_dir if self.params['attraction_weights'] in x][0]
-    
+
         # Profile attractions
         attr_profile = pd.read_csv(os.path.join(
             self.lookup_folder,
@@ -411,13 +405,13 @@
 
         # BACKLOG: Move segmentation to after base is built
         if 'soc' in self.params['hb_trip_end_segmentation']:
-            
+
             # Split into segments to split and those to retain
             retain_ph = []
             split_ph = []
-            
+
             soc_purposes = ['Commute', 'Business']
-    
+
             for attr in attractions:
                 attr_type = list(attr)[-1]
                 print(attr_type)
@@ -425,9 +419,9 @@
                     split_ph.append(attr)
                 else:
                     retain_ph.append(attr)
-    
+
             # soc_segments defined above
-    
+
             tfn_attr = []
             for attr_frame in split_ph:
                 purpose = list(attr_frame)[-1]
@@ -436,24 +430,24 @@
                           purpose + '_' + segment)
                     # Copy skill weights
                     target_weights = skill_weight.copy()
-                    
+
                     # Reindex to target cols
                     target_weights = target_weights.reindex(
                             ['msoa_zone_id', segment], axis=1)
-    
+
                     # Join the SOC weighting factors
                     ph_frame = attr_frame.copy()
                     ph_frame = ph_frame.merge(target_weights,
                                               how='left',
                                               on='msoa_zone_id')
-    
+
                     # Build weighted attractions with SOC
                     soc_seg_name = (purpose + '_' + segment)
                     ph_frame[soc_seg_name] = ph_frame[
                             purpose] * ph_frame[
                                     segment]
                     ph_frame = ph_frame.reindex(['msoa_zone_id', soc_seg_name], axis=1)
-    
+
                     # Append to placeholder
                     tfn_attr.append(ph_frame)
                     # END
@@ -471,13 +465,13 @@
         all_attr = pd.concat(attractions, sort=True)
         all_attr = all_attr.fillna(0)
         all_attr = all_attr.groupby('msoa_zone_id').sum().reset_index()
-    
+
         col_heads = list(all_attr)
         col_heads.remove('msoa_zone_id')
-    
+
         all_attr = pd.melt(all_attr, id_vars='msoa_zone_id', value_vars=col_heads,
                        value_name='attractions', var_name='ph')
-    
+
         p_dist = pd.DataFrame({'ph':
             ['Commute', 'Commute_soc1', 'Commute_soc2', 'Commute_soc3',
              'Business', 'Business_soc1', 'Business_soc2', 'Business_soc3',
@@ -490,7 +484,7 @@
                           '0', '1', '2', '3',
                           '0', '0', '0', '0', '0', '0']
         })
-    
+
         if'soc' not in self.params['hb_trip_end_segmentation']:
             p_dist = p_dist.drop('soc', axis=1)
 
@@ -499,7 +493,7 @@
                                   how='left',
                                   on='ph')
         all_attr = all_attr.drop('ph', axis=1)
-    
+
         # Attach msoa mode_splits
         mode_splits = pd.read_csv(
             os.path.join(self.import_folder,
@@ -509,17 +503,17 @@
         all_attr = all_attr.merge(mode_splits,
                                   how='left',
                                   on=['msoa_zone_id', 'p'])
-    
+
         all_attr['attractions'] = all_attr['attractions'] * all_attr['mode_share']
         all_attr = all_attr.drop('mode_share', axis=1)
-    
+
         all_attr = all_attr.reindex(sum_segments,
                                     axis=1).groupby(group_segments).sum(
               ).reset_index()
-    
+
         all_attr = all_attr.sort_values(
                 group_segments).reset_index(drop=True)
-    
+
         hb_attr = all_attr.copy()
         nhb_attr = all_attr.copy()
 
@@ -537,9 +531,9 @@
                                   on='ph')
         nhb_attr = nhb_attr.drop('ph', axis=1)
         del tp_infill
-    
+
         ntem_lad_lookup = pd.read_csv(tec.MSOA_LAD)
-    
+
         if self.params['export_uncorrected']:
             safe_dataframe_to_csv(
                 hb_attr,
@@ -553,32 +547,12 @@
                     output_dir,
                     'nhb_attractions_uncorrected.csv'),
                 index=False)
-    
+
         if self.params['attraction_ntem_control']:
             # Do an NTEM adjustment
-    
+
             ntem_totals = pd.read_csv(self.params['ntem_control_path'])
 
-<<<<<<< HEAD
-            hb_attr, hb_adj, hb_audit, hb_lad = ntem.control_to_ntem(hb_attr, ntem_totals,
-                                                                     ntem_lad_lookup,
-                                                                     constraint_cols=['p', 'm'],
-                                                                     base_value_name='attractions',
-                                                                     ntem_value_name='Attractions',
-                                                                     trip_origin='hb')
-            print(hb_audit)
-
-            nhb_attr, nhb_adj, nhb_audit, nhb_lad = ntem.control_to_ntem(nhb_attr, ntem_totals,
-                                                                         ntem_lad_lookup,
-                                                                         constraint_cols=['p', 'm',
-                                                                                          'tp'],
-                                                                         base_value_name='attractions',
-                                                                         ntem_value_name='Attractions',
-                                                                         trip_origin='nhb')
-            
-    
-            if self.export_lad:
-=======
             hb_attr, hb_adj, hb_audit, hb_lad = ntem.control_to_ntem(
                 hb_attr,
                 ntem_totals,
@@ -599,19 +573,18 @@
                 purpose = 'nhb')
 
             if self.params['export_lad']:
->>>>>>> e37dd60b
                 hb_lad.to_csv(
                     os.path.join(output_dir,
                                  'lad_hb_attractions.csv'),
                     index=False)
-    
+
                 nhb_lad.to_csv(
                     os.path.join(
                         output_dir,
                         'lad_nhb_attractions.csv'),
                     index=False)
             print(nhb_audit)
-    
+
         # Control to k factors
         if self.params['attraction_k_factor_control']:
             # Adjust to k factor for hb
@@ -624,23 +597,23 @@
                              k_factors))
             k_factors = k_factors.reindex(['lad_zone_id','p','m','tp','attr_k'],
                                           axis=1)
-    
+
             hb_purpose = tec.HB_PURPOSE
             nhb_purpose = tec.NHB_PURPOSE
-    
+
             hb_k_factors = k_factors[k_factors['p'].isin(hb_purpose)]
             hb_k_factors = hb_k_factors.drop('tp', axis=1)
             nhb_k_factors = k_factors[k_factors['p'].isin(nhb_purpose)]
-    
+
             # Get hb_adjustment factors
             lad_lookup = lad_lookup.reindex(['lad_zone_id', 'msoa_zone_id'], axis=1)
-            
+
             hb_attr = hb_attr.merge(lad_lookup,
                                     how='left',
                                     on='msoa_zone_id')
             # Seed zero infill
             hb_attr['attractions'] = hb_attr['attractions'].replace(0,0.001)
-    
+
             # Build LA adjustment
             adj_fac = hb_attr.reindex(['lad_zone_id',
                                        'p',
@@ -660,22 +633,22 @@
                                        'm',
                                        'adj_fac'], axis=1)
             adj_fac['adj_fac'] = adj_fac['adj_fac'].replace(np.nan, 1)
-            
+
             hb_attr = hb_attr.merge(adj_fac,
                                     how = 'left',
                                     on = ['lad_zone_id',
                                           'p',
                                           'm'])
             hb_attr['attractions'] = hb_attr['attractions'] * hb_attr['adj_fac']
-            
+
             hb_attr = hb_attr.drop(['lad_zone_id','adj_fac'], axis=1)
-            
+
             # BACKLOG: TP attr
             nhb_attr = nhb_attr.merge(lad_lookup,
                                     how = 'left',
                                     on = 'msoa_zone_id')
             nhb_attr['attractions'] = nhb_attr['attractions'].replace(0,0.001)
-            
+
             # Build LA adjustment
             adj_fac = nhb_attr.reindex(['lad_zone_id',
                                        'p',
@@ -699,7 +672,7 @@
                                        'tp',
                                        'adj_fac'], axis=1)
             adj_fac['adj_fac'] = adj_fac['adj_fac'].replace(np.nan, 1)
-            
+
             nhb_attr = nhb_attr.merge(adj_fac,
                                       how = 'left',
                                       on = ['lad_zone_id',
@@ -707,9 +680,9 @@
                                             'm',
                                             'tp'])
             nhb_attr['attractions'] = nhb_attr['attractions'] * nhb_attr['adj_fac']
-            
+
             nhb_attr = nhb_attr.drop(['lad_zone_id', 'adj_fac'], axis=1)
-    
+
         # Write input attractions
         if self.params['export_msoa']:
             hb_attr.to_csv(
@@ -739,7 +712,7 @@
             model_zone_lookup_path,
             translation_name='overlap_msoa_split_factor',
             max_level=True)
-        
+
         hb_out_path = os.path.join(
             output_dir,
             'hb_attractions_' +
