--- conflicted
+++ resolved
@@ -1667,7 +1667,6 @@
     temp = set(big)
     return [x for x in small if x in temp]
 
-<<<<<<< HEAD
 
 def ensure_index(df: pd.DataFrame,
                  index: List[Any],
@@ -1744,7 +1743,8 @@
         attractions = attractions.set_index(zone_col)
 
     return productions, attractions
-=======
+
+
 def get_costs(model_lookup_path,
               calib_params,
               tp = '24hr',
@@ -1974,77 +1974,3 @@
     segments = segments.replace({np.nan:'none'})
 
     return(segments)
-
-def df_to_np(df,
-             values,
-             unq_internal_zones,
-             v_heading,
-             h_heading=None,
-             echo=True):
-    """
-    df: A Dataframe
-
-    v_heading: heading to use as row index
-
-    h_heading: heading to use as column index
-
-    unq_internal_zones: unq zones to use as placeholder
-
-    echo = True:
-        Indicates whether to print a log of the process to the terminal.
-        Useful to set echo=False when using multi-threaded loops
-    """
-    df = df.copy()
-
-    placeholder = pd.DataFrame(unq_internal_zones).copy()
-    col_name = list(placeholder)[0]
-
-    if h_heading is None:
-        full_placeholder = placeholder.merge(df,
-                                             how='left',
-                                             on=[v_heading])
-        # Replace NAs with zeroes
-        full_placeholder[values] = full_placeholder[values].fillna(0)
-
-        array = full_placeholder[values].copy().values
-
-    else:
-        # Build placeholders
-        ph_v = placeholder.copy()
-        ph_v = ph_v.rename(columns={col_name: v_heading})
-        ph_v['ph'] = 0
-        ph_h = placeholder.copy()
-        ph_h = ph_h.rename(columns={col_name: h_heading})
-        ph_h['ph'] = 0
-
-        # Join placeholders
-        placeholder = ph_v.merge(ph_h,
-                                 how='left',
-                                 on='ph')
-        placeholder = placeholder.drop(['ph'], axis=1)
-
-        # Merge df onto placeholder
-        full_placeholder = placeholder.merge(df,
-                                             how='left',
-                                             on=[h_heading, v_heading])
-
-        # Replace NAs with zeroes
-        full_placeholder[values] = full_placeholder[values].fillna(0)
-
-        # Pivot to array
-        # TODO: u - test
-        array = full_placeholder.sort_values([
-            v_heading,
-            h_heading
-        ]).pivot(
-            index=v_heading,
-            columns=h_heading,
-            values=values
-        ).values
-
-    # Array len should be same as length of unq values
-    if echo and len(array) == len(unq_internal_zones):
-        print('Matrix length=%d. Matches input constraint.' % (len(array)))
-
-    return array
->>>>>>> 6019845c
