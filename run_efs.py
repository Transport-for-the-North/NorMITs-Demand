--- conflicted
+++ resolved
@@ -21,14 +21,9 @@
     verbose = False
 
     # Land Use imports
-<<<<<<< HEAD
-    land_use_drive = "Y:/"
-    land_use_iteration = 'iter3c'
-=======
     land_use_drive = "I:/"
     by_land_use_iteration = 'iter3b'
     fy_land_use_iteration = 'iter3c'
->>>>>>> 67ed6789
 
     # Running control
     integrate_dlog = False
@@ -57,11 +52,7 @@
     output_years = consts.FUTURE_YEARS
 
     # Controls I/O
-<<<<<<< HEAD
-    scenario = consts.SC01_JAM
-=======
     scenario = consts.SC04_UZC
->>>>>>> 67ed6789
     iter_num = '3i'
     import_home = "I:/"
     export_home = "I:/"
