# -*- coding: utf-8 -*-
"""
Created on: Fri October 16 08:26:11 2020
Updated on:

Original author: Ben Taylor
Last update made by:
Other updates made by:

File purpose:
Used to compare two sets of matrices from different directories and output
a report on their similarity
"""

import os
import re
import sys
import operator

import numpy as np
import pandas as pd
from tqdm import tqdm

sys.path.append('..')
import normits_demand as nd
from normits_demand.concurrency import multiprocessing
from normits_demand import constants as consts

# Post-ME output
# base_path = r'E:\NorMITs Demand\noham\v0.3-EFS_Output\NTEM\iter3b\Matrices\Post-ME Matrices'
# OUTPUT_DIR = base_path

# Compare compiled matrices
# ORIGINAL_DIR = os.path.join(base_path, r'Compiled OD Matrices\from_pcu')
# COMPARE_DIR = os.path.join(base_path, 'Test PCU Compiled OD Matrices')
# TRIP_ORIGIN = None
# REPORT_FNAME = 'comparison_report_compiled.csv'

# Compare time period split OD matrices
# ORIGINAL_DIR = os.path.join(base_path, 'OD Matrices')
# COMPARE_DIR = os.path.join(base_path, 'Test OD Matrices')
# TRIP_ORIGIN = 'hb'
# REPORT_FNAME = 'comparison_report_tp_od.csv'

# ## COMPARE POST_ME INPUT TO 2018 OUTPUT ## #
TRIP_ORIGIN = None
# OUTPUT_DIR = r'I:\NorMITs Demand\noham\EFS\iter3g\NTEM\Reports\EFS Reporter'

# Compare EFS output to post-ME PA
# ORIGINAL_DIR = r'I:\NorMITs Demand\import\noham\decompiled_post_me'
# COMPARE_DIR = r'I:\NorMITs Demand\noham\EFS\iter3g\NTEM\Matrices\24hr PA Matrices'
# REPORT_FNAME = 'output_to_post_me_pa_report.csv'

# Compare EFS output to post-ME OD
# ORIGINAL_DIR = r'I:\NorMITs Demand\import\noham\post_me\tms_seg_od'
# COMPARE_DIR = r'E:\NorMITs Demand\noham\EFS\NTEM\iter3g\Matrices\OD Matrices'
# REPORT_FNAME = 'output_to_post_me_od_report.csv'

# Compare EFS output to post-ME compiled OD
# ORIGINAL_DIR = r'I:\NorMITs Demand\import\noham\post_me\renamed'
# COMPARE_DIR = r'I:\NorMITs Demand\noham\EFS\iter3g\NTEM\Matrices\Compiled OD Matrices PCU'
# REPORT_FNAME = 'output_to_post_me_compiled_od_report.csv'

# Compare TMS PA to PA
# ORIGINAL_DIR = r'I:\NorMITs Demand\import\norms\decompiled_post_me'
# COMPARE_DIR = r'I:\NorMITs Demand\norms\EFS\iter3i\NTEM\Matrices\24hr PA Matrices'
# OUTPUT_DIR = r'F:/'
# REPORT_FNAME = 'tfn_report.csv'

# Compare EFS named PA
# ORIGINAL_DIR = r'I:\NorMITs Demand\import\norms\post_me\efs named'
# COMPARE_DIR = r'F:\NorMITs Demand\norms\EFS\iter3g\NTEM\Matrices\Compiled PA Matrices\compiled_non_split'
# OUTPUT_DIR = r'F:/'
# REPORT_FNAME = 'efs_named_report.csv'

# Compare NoRMS compiled to post-ME
<<<<<<< HEAD
ORIGINAL_DIR = r'F:\NorMITs Demand\noham\EFS\iter3i\SC01_JAM\Matrices\24hr PA Matrices - Elasticity\internal'
COMPARE_DIR = r'I:\NorMITs Demand\noham\EFS\iter3i\SC01_JAM\Matrices\24hr PA Matrices - Elasticity\internal'
OUTPUT_DIR = r'F:/'
REPORT_FNAME = 'report.csv'
=======
# ORIGINAL_DIR = r'E:\NorMITs Demand\noham\EFS\iter3i\SC04_UZC\Matrices\OD Matrices'
# COMPARE_DIR = r'E:\NorMITs Demand\noham\EFS\iter3j\SC04_UZC\Matrices\OD Matrices'
# OUTPUT_DIR = r'E:/'
# REPORT_FNAME = 'compiled_report.csv'

ORIGINAL_DIR = r'I:\NorMITs Demand\TMS\iter9.3.1\car_and_passenger\Final Outputs\Compiled OD Matrices\PCU'
COMPARE_DIR = r'I:\NorMITs Demand\Distribution Model\iter9.3.2\car_and_passenger\Final Outputs\Compiled OD Matrices\PCU'
OUTPUT_DIR = r'E:\tms_dm_reports'
REPORT_FNAME = 'ext_compiled_report.csv'
>>>>>>> 80aa0967


def list_files(path):
    fnames = os.listdir(path)
    return [x for x in fnames if os.path.isfile(os.path.join(path, x))]


def starts_with(s, x):
    search_string = '^' + x
    return re.search(search_string, s) is not None


def compare_mats_fn(mat_fname):
    report = dict()

    orig = nd.read_df(os.path.join(ORIGINAL_DIR, mat_fname), index_col=0)
    comp = nd.read_df(os.path.join(COMPARE_DIR, mat_fname), index_col=0)

    # Check the dimensions
    # noinspection PyTypeChecker
    if all(orig.columns != comp.columns):
        raise ValueError(
            "The column names of matrix %s do not match in the original "
            "and compare directories. Please check manually."
            % mat_fname
        )

    # noinspection PyTypeChecker
    if len(orig.index) != len(comp.index) or all(orig.index != comp.index):
        raise ValueError(
            "The index names of matrix %s do not match in the original "
            "and compare directories. Please check manually."
            % mat_fname
        )

    # # Get specific area
    # split = 2516        # noham
    # total = 2770        # noham
    # internal = list(range(1, split+1))
    # external = list(range(split+1, total+1))
    #
    # area = external
    # join_fn = operator.or_
    #
    # # Create square masks for the rows and cols
    # orig.columns = orig.columns.astype(int)
    # col_mask = np.broadcast_to(orig.columns.isin(area), orig.shape)
    # index_mask = np.broadcast_to(orig.index.isin(area), orig.shape).T
    #
    # # Combine together to get the full mask
    # mask = join_fn(col_mask, index_mask)
    #
    # orig *= mask
    # comp *= mask

    # extract just the values
    orig = orig.values
    comp = comp.values

    # Get the absolute difference
    diff = np.absolute(orig - comp)

    # Store the comparison into a report
    report['matrix_name'] = mat_fname
    report['orig_sum'] = orig.sum()
    report['comp_sum'] = comp.sum()
    report['mean_diff'] = diff.mean()
    report['max_diff'] = diff.max()
    report['absolute_diff'] = diff.sum()
    report['actual_diff'] = comp.sum() - orig.sum()
    report['% actual_diff'] = (comp.sum() - orig.sum()) / orig.sum() * 100

    # # ## ERROR CHECKING ## #
    # max_idx = np.where(diff == diff.max())
    # max_row, max_col = max_idx[0][0], max_idx[1][0]
    # report['spacer'].append('')
    # report['max_OD'].append((max_row+1, max_col+1))
    # report['original_value'].append(orig[max_row, max_col])
    # report['test_value'].append(comp[max_row, max_col])

    return report


def main():
    # Check the given directories exist
    if not os.path.isdir(ORIGINAL_DIR):
        raise ValueError("Cannot find directory %s" % ORIGINAL_DIR)

    if not os.path.isdir(COMPARE_DIR):
        raise ValueError("Cannot find directory %s" % COMPARE_DIR)

    # Get the files to compare
    original_mats = [x for x in list_files(ORIGINAL_DIR) if '.csv' in x or '.pbz2' in x]
    compare_mats = [x for x in list_files(COMPARE_DIR) if '.csv' in x or '.pbz2' in x]

    # Filter if needed
    if TRIP_ORIGIN is not None:
        original_mats = [x for x in original_mats if starts_with(x, TRIP_ORIGIN)]
        compare_mats = [x for x in compare_mats if starts_with(x, TRIP_ORIGIN)]
    compare_mats = [x for x in compare_mats if x in original_mats]

    # Check that all the matrices we need exist
    for mat_name in original_mats:
        if mat_name not in compare_mats:
            raise ValueError(
                "Cannot find all of the original matrices in the compare directory. "
                "unable to find %s in the compare dir."
                % mat_name
            )

    # Check the names match
    if len(original_mats) != len(compare_mats):
        raise ValueError(
            "Cannot find all of the original matrices in the compare directory. "
            "Found %d original, and %d matching in the compare dir."
            % (len(original_mats), len(compare_mats))
        )

    for mat in original_mats:
        if mat not in compare_mats:
            raise ValueError("Cannot find matrix in compare directory."
                             % mat)

    if not original_mats == compare_mats:
        raise ValueError("After all the checks, the list of matrices does not "
                         "match. Not sure what's gone wrong here.")

    # ## MULTIPROCESS MATRIX COMPARISON ## #
    print("Checks complete. Comparing matrices...")
    kwarg_list = [{'mat_fname': x} for x in original_mats]
    pbar_kwargs = {'desc': 'Comparing Matrices'}

    reports = multiprocessing.multiprocess(
        fn=compare_mats_fn,
        kwargs=kwarg_list,
        pbar_kwargs=pbar_kwargs,
        process_count=consts.PROCESS_COUNT,

    )

    # Write the report to disk
    df = pd.DataFrame(reports)
    df.to_csv(os.path.join(OUTPUT_DIR, REPORT_FNAME), index=False)


if __name__ == '__main__':
    main()<|MERGE_RESOLUTION|>--- conflicted
+++ resolved
@@ -74,12 +74,6 @@
 # REPORT_FNAME = 'efs_named_report.csv'
 
 # Compare NoRMS compiled to post-ME
-<<<<<<< HEAD
-ORIGINAL_DIR = r'F:\NorMITs Demand\noham\EFS\iter3i\SC01_JAM\Matrices\24hr PA Matrices - Elasticity\internal'
-COMPARE_DIR = r'I:\NorMITs Demand\noham\EFS\iter3i\SC01_JAM\Matrices\24hr PA Matrices - Elasticity\internal'
-OUTPUT_DIR = r'F:/'
-REPORT_FNAME = 'report.csv'
-=======
 # ORIGINAL_DIR = r'E:\NorMITs Demand\noham\EFS\iter3i\SC04_UZC\Matrices\OD Matrices'
 # COMPARE_DIR = r'E:\NorMITs Demand\noham\EFS\iter3j\SC04_UZC\Matrices\OD Matrices'
 # OUTPUT_DIR = r'E:/'
@@ -89,7 +83,6 @@
 COMPARE_DIR = r'I:\NorMITs Demand\Distribution Model\iter9.3.2\car_and_passenger\Final Outputs\Compiled OD Matrices\PCU'
 OUTPUT_DIR = r'E:\tms_dm_reports'
 REPORT_FNAME = 'ext_compiled_report.csv'
->>>>>>> 80aa0967
 
 
 def list_files(path):
@@ -182,8 +175,8 @@
         raise ValueError("Cannot find directory %s" % COMPARE_DIR)
 
     # Get the files to compare
-    original_mats = [x for x in list_files(ORIGINAL_DIR) if '.csv' in x or '.pbz2' in x]
-    compare_mats = [x for x in list_files(COMPARE_DIR) if '.csv' in x or '.pbz2' in x]
+    original_mats = [x for x in list_files(ORIGINAL_DIR) if '.csv' in x]
+    compare_mats = [x for x in list_files(COMPARE_DIR) if '.csv' in x]
 
     # Filter if needed
     if TRIP_ORIGIN is not None:
